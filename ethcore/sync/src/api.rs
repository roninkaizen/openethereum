// Copyright 2015-2019 Parity Technologies (UK) Ltd.
// This file is part of Parity Ethereum.

// Parity Ethereum is free software: you can redistribute it and/or modify
// it under the terms of the GNU General Public License as published by
// the Free Software Foundation, either version 3 of the License, or
// (at your option) any later version.

// Parity Ethereum is distributed in the hope that it will be useful,
// but WITHOUT ANY WARRANTY; without even the implied warranty of
// MERCHANTABILITY or FITNESS FOR A PARTICULAR PURPOSE.  See the
// GNU General Public License for more details.

// You should have received a copy of the GNU General Public License
// along with Parity Ethereum.  If not, see <http://www.gnu.org/licenses/>.

use bytes::Bytes;
use devp2p::NetworkService;
use network::{
    client_version::ClientVersion, ConnectionFilter, Error, ErrorKind,
    NetworkConfiguration as BasicNetworkConfiguration, NetworkContext, NetworkProtocolHandler,
    NonReservedPeerMode, PeerId, ProtocolId,
};
use std::{
    collections::{BTreeMap, BTreeSet, HashMap},
    io,
    ops::RangeInclusive,
    sync::{atomic, mpsc, Arc},
    time::Duration,
};

use chain::{
<<<<<<< HEAD
    fork_filter::ForkFilterApi, ChainSyncApi, SyncStatus as EthSyncStatus, ETH_PROTOCOL_VERSION_63,
    ETH_PROTOCOL_VERSION_64, PAR_PROTOCOL_VERSION_1, PAR_PROTOCOL_VERSION_2,
=======
    ChainSyncApi, SyncState, SyncStatus as EthSyncStatus, ETH_PROTOCOL_VERSION_62,
    ETH_PROTOCOL_VERSION_63, PAR_PROTOCOL_VERSION_1, PAR_PROTOCOL_VERSION_2,
>>>>>>> 000f4e5c
};
use ethcore::{
    client::{BlockChainClient, ChainMessageType, ChainNotify, NewBlocks},
    snapshot::SnapshotService,
};
use ethereum_types::{H256, H512, U256};
use ethkey::Secret;
use io::TimerToken;
use network::IpFilter;
use parking_lot::{Mutex, RwLock};
use stats::{prometheus, prometheus_counter, prometheus_gauge, PrometheusMetrics};

use std::{
    net::{AddrParseError, SocketAddr},
    str::FromStr,
};
use sync_io::NetSyncIo;
use types::{
    creation_status::CreationStatus, restoration_status::RestorationStatus,
    transaction::UnverifiedTransaction, BlockNumber,
};

/// Parity sync protocol
pub const PAR_PROTOCOL: ProtocolId = *b"par";
/// Ethereum sync protocol
pub const ETH_PROTOCOL: ProtocolId = *b"eth";

/// Determine warp sync status.
#[derive(Debug, Clone, Copy, PartialEq, Eq)]
pub enum WarpSync {
    /// Warp sync is enabled.
    Enabled,
    /// Warp sync is disabled.
    Disabled,
    /// Only warp sync is allowed (no regular sync) and only after given block number.
    OnlyAndAfter(BlockNumber),
}

impl WarpSync {
    /// Returns true if warp sync is enabled.
    pub fn is_enabled(&self) -> bool {
        match *self {
            WarpSync::Enabled => true,
            WarpSync::OnlyAndAfter(_) => true,
            WarpSync::Disabled => false,
        }
    }

    /// Returns `true` if we are in warp-only mode.
    ///
    /// i.e. we will never fall back to regular sync
    /// until given block number is reached by
    /// successfuly finding and restoring from a snapshot.
    pub fn is_warp_only(&self) -> bool {
        if let WarpSync::OnlyAndAfter(_) = *self {
            true
        } else {
            false
        }
    }
}

/// Sync configuration
#[derive(Debug, Clone, Copy)]
pub struct SyncConfig {
    /// Max blocks to download ahead
    pub max_download_ahead_blocks: usize,
    /// Enable ancient block download.
    pub download_old_blocks: bool,
    /// Network ID
    pub network_id: u64,
    /// Main "eth" subprotocol name.
    pub subprotocol_name: [u8; 3],
    /// Fork block to check
    pub fork_block: Option<(BlockNumber, H256)>,
    /// Enable snapshot sync
    pub warp_sync: WarpSync,
}

impl Default for SyncConfig {
    fn default() -> SyncConfig {
        SyncConfig {
            max_download_ahead_blocks: 20000,
            download_old_blocks: true,
            network_id: 1,
            subprotocol_name: ETH_PROTOCOL,
            fork_block: None,
            warp_sync: WarpSync::Disabled,
        }
    }
}

/// Current sync status
pub trait SyncProvider: Send + Sync + PrometheusMetrics {
    /// Get sync status
    fn status(&self) -> EthSyncStatus;

    /// Get peers information
    fn peers(&self) -> Vec<PeerInfo>;

    /// Get the enode if available.
    fn enode(&self) -> Option<String>;

    /// Returns propagation count for pending transactions.
    fn transactions_stats(&self) -> BTreeMap<H256, TransactionStats>;
}

/// Transaction stats
#[derive(Debug)]
pub struct TransactionStats {
    /// Block number where this TX was first seen.
    pub first_seen: u64,
    /// Peers it was propagated to.
    pub propagated_to: BTreeMap<H512, usize>,
}

/// Peer connection information
#[derive(Debug)]
pub struct PeerInfo {
    /// Public node id
    pub id: Option<String>,
    /// Node client ID
    pub client_version: ClientVersion,
    /// Capabilities
    pub capabilities: Vec<String>,
    /// Remote endpoint address
    pub remote_address: String,
    /// Local endpoint address
    pub local_address: String,
    /// Eth protocol info.
    pub eth_info: Option<EthProtocolInfo>,
}

/// Ethereum protocol info.
#[derive(Debug)]
pub struct EthProtocolInfo {
    /// Protocol version
    pub version: u32,
    /// SHA3 of peer best block hash
    pub head: H256,
    /// Peer total difficulty if known
    pub difficulty: Option<U256>,
}

/// A prioritized tasks run in a specialised timer.
/// Every task should be completed within a hard deadline,
/// if it's not it's either cancelled or split into multiple tasks.
/// NOTE These tasks might not complete at all, so anything
/// that happens here should work even if the task is cancelled.
#[derive(Debug)]
pub enum PriorityTask {
    /// Propagate given block
    PropagateBlock {
        /// When the task was initiated
        started: ::std::time::Instant,
        /// Raw block RLP to propagate
        block: Bytes,
        /// Block hash
        hash: H256,
        /// Blocks difficulty
        difficulty: U256,
    },
    /// Propagate a list of transactions
    PropagateTransactions(::std::time::Instant, Arc<atomic::AtomicBool>),
}
impl PriorityTask {
    /// Mark the task as being processed, right after it's retrieved from the queue.
    pub fn starting(&self) {
        match *self {
            PriorityTask::PropagateTransactions(_, ref is_ready) => {
                is_ready.store(true, atomic::Ordering::SeqCst)
            }
            _ => {}
        }
    }
}

/// EthSync initialization parameters.
pub struct Params {
    /// Configuration.
    pub config: SyncConfig,
    /// Blockchain client.
    pub chain: Arc<dyn BlockChainClient>,
    /// Forks.
    pub forks: BTreeSet<BlockNumber>,
    /// Snapshot service.
    pub snapshot_service: Arc<dyn SnapshotService>,
    /// Network layer configuration.
    pub network_config: NetworkConfiguration,
}

/// Ethereum network protocol handler
pub struct EthSync {
    /// Network service
    network: NetworkService,
    /// Main (eth/par) protocol handler
    eth_handler: Arc<SyncProtocolHandler>,
    /// The main subprotocol name
    subprotocol_name: [u8; 3],
    /// Priority tasks notification channel
    priority_tasks: Mutex<mpsc::Sender<PriorityTask>>,
}

impl EthSync {
    /// Creates and register protocol with the network service
    pub fn new(
        params: Params,
        connection_filter: Option<Arc<dyn ConnectionFilter>>,
    ) -> Result<Arc<EthSync>, Error> {
        let (priority_tasks_tx, priority_tasks_rx) = mpsc::channel();
        let fork_filter = ForkFilterApi::new(&*params.chain, params.forks);

        let sync = ChainSyncApi::new(
            params.config,
            &*params.chain,
            fork_filter,
            priority_tasks_rx,
        );
        let service = NetworkService::new(
            params.network_config.clone().into_basic()?,
            connection_filter,
        )?;

        let sync = Arc::new(EthSync {
            network: service,
            eth_handler: Arc::new(SyncProtocolHandler {
                sync,
                chain: params.chain,
                snapshot_service: params.snapshot_service,
                overlay: RwLock::new(HashMap::new()),
            }),
            subprotocol_name: params.config.subprotocol_name,
            priority_tasks: Mutex::new(priority_tasks_tx),
        });

        Ok(sync)
    }

    /// Priority tasks producer
    pub fn priority_tasks(&self) -> mpsc::Sender<PriorityTask> {
        self.priority_tasks.lock().clone()
    }
}

impl SyncProvider for EthSync {
    /// Get sync status
    fn status(&self) -> EthSyncStatus {
        self.eth_handler.sync.status()
    }

    /// Get sync peers
    fn peers(&self) -> Vec<PeerInfo> {
        self.network
            .with_context_eval(self.subprotocol_name, |ctx| {
                let peer_ids = self.network.connected_peers();

                let peer_info = self.eth_handler.sync.peer_info(&peer_ids);
                peer_ids
                    .into_iter()
                    .zip(peer_info)
                    .filter_map(|(peer_id, peer_info)| {
                        let session_info = match ctx.session_info(peer_id) {
                            None => return None,
                            Some(info) => info,
                        };

                        Some(PeerInfo {
                            id: session_info.id.map(|id| format!("{:x}", id)),
                            client_version: session_info.client_version,
                            capabilities: session_info
                                .peer_capabilities
                                .into_iter()
                                .map(|c| c.to_string())
                                .collect(),
                            remote_address: session_info.remote_address,
                            local_address: session_info.local_address,
                            eth_info: peer_info,
                        })
                    })
                    .collect()
            })
            .unwrap_or_else(Vec::new)
    }

    fn enode(&self) -> Option<String> {
        self.network.external_url()
    }

    fn transactions_stats(&self) -> BTreeMap<H256, TransactionStats> {
        self.eth_handler.sync.transactions_stats()
    }
}

impl PrometheusMetrics for EthSync {
    fn prometheus_metrics(&self, r: &mut prometheus::Registry) {
        let scalar = |b| if b { 1i64 } else { 0i64 };
        let sync_status = self.status();

        prometheus_gauge(r,
			"sync_status",
			"WaitingPeers(0), SnapshotManifest(1), SnapshotData(2), SnapshotWaiting(3), Blocks(4), Idle(5), Waiting(6), NewBlocks(7)", 
			match self.eth_handler.sync.status().state {
			SyncState::WaitingPeers => 0,
			SyncState::SnapshotManifest => 1,
			SyncState::SnapshotData => 2,
			SyncState::SnapshotWaiting => 3,
			SyncState::Blocks => 4,
			SyncState::Idle => 5,
			SyncState::Waiting => 6,
			SyncState::NewBlocks => 7,
        });

        for (key, value) in sync_status.item_sizes.iter() {
            prometheus_gauge(
                r,
                &key,
                format!("Total item number of {}", key).as_str(),
                *value as i64,
            );
        }

        prometheus_gauge(
            r,
            "net_peers",
            "Total number of connected peers",
            sync_status.num_peers as i64,
        );
        prometheus_gauge(
            r,
            "net_active_peers",
            "Total number of active peers",
            sync_status.num_active_peers as i64,
        );
        prometheus_counter(
            r,
            "sync_blocks_recieved",
            "Number of blocks downloaded so far",
            sync_status.blocks_received as i64,
        );
        prometheus_counter(
            r,
            "sync_blocks_total",
            "Total number of blocks for the sync process",
            sync_status.blocks_total as i64,
        );
        prometheus_gauge(
            r,
            "sync_blocks_highest",
            "Highest block number in the download queue",
            sync_status.highest_block_number.unwrap_or(0) as i64,
        );

        prometheus_gauge(
            r,
            "snapshot_download_active",
            "1 if downloading snapshots",
            scalar(sync_status.is_snapshot_syncing()),
        );
        prometheus_gauge(
            r,
            "snapshot_download_chunks",
            "Snapshot chunks",
            sync_status.num_snapshot_chunks as i64,
        );
        prometheus_gauge(
            r,
            "snapshot_download_chunks_done",
            "Snapshot chunks downloaded",
            sync_status.snapshot_chunks_done as i64,
        );

        let restoration = self.eth_handler.snapshot_service.restoration_status();
        let creation = self.eth_handler.snapshot_service.creation_status();

        prometheus_gauge(
            r,
            "snapshot_create_block",
            "First block of the current snapshot creation",
            if let CreationStatus::Ongoing { block_number } = creation {
                block_number as i64
            } else {
                0
            },
        );
        prometheus_gauge(
            r,
            "snapshot_restore_block",
            "First block of the current snapshot restoration",
            if let RestorationStatus::Ongoing { block_number, .. } = restoration {
                block_number as i64
            } else {
                0
            },
        );
    }
}

const PEERS_TIMER: TimerToken = 0;
const MAINTAIN_SYNC_TIMER: TimerToken = 1;
const CONTINUE_SYNC_TIMER: TimerToken = 2;
const TX_TIMER: TimerToken = 3;
const PRIORITY_TIMER: TimerToken = 4;
const DELAYED_PROCESSING_TIMER: TimerToken = 5;

pub(crate) const PRIORITY_TIMER_INTERVAL: Duration = Duration::from_millis(250);

struct SyncProtocolHandler {
    /// Shared blockchain client.
    chain: Arc<dyn BlockChainClient>,
    /// Shared snapshot service.
    snapshot_service: Arc<dyn SnapshotService>,
    /// Sync strategy
    sync: ChainSyncApi,
    /// Chain overlay used to cache data such as fork block.
    overlay: RwLock<HashMap<BlockNumber, Bytes>>,
}

impl NetworkProtocolHandler for SyncProtocolHandler {
    fn initialize(&self, io: &dyn NetworkContext) {
        if io.subprotocol_name() != PAR_PROTOCOL {
            io.register_timer(PEERS_TIMER, Duration::from_millis(700))
                .expect("Error registering peers timer");
            io.register_timer(MAINTAIN_SYNC_TIMER, Duration::from_millis(1100))
                .expect("Error registering sync timer");
            io.register_timer(CONTINUE_SYNC_TIMER, Duration::from_millis(2500))
                .expect("Error registering sync timer");
            io.register_timer(TX_TIMER, Duration::from_millis(1300))
                .expect("Error registering transactions timer");
            io.register_timer(DELAYED_PROCESSING_TIMER, Duration::from_millis(2100))
                .expect("Error registering delayed processing timer");

            io.register_timer(PRIORITY_TIMER, PRIORITY_TIMER_INTERVAL)
                .expect("Error registering peers timer");
        }
    }

    fn read(&self, io: &dyn NetworkContext, peer: &PeerId, packet_id: u8, data: &[u8]) {
        self.sync.dispatch_packet(
            &mut NetSyncIo::new(io, &*self.chain, &*self.snapshot_service, &self.overlay),
            *peer,
            packet_id,
            data,
        );
    }

    fn connected(&self, io: &dyn NetworkContext, peer: &PeerId) {
        trace_time!("sync::connected");
        // If warp protocol is supported only allow warp handshake
        let warp_protocol = io.protocol_version(PAR_PROTOCOL, *peer).unwrap_or(0) != 0;
        let warp_context = io.subprotocol_name() == PAR_PROTOCOL;
        if warp_protocol == warp_context {
            self.sync.write().on_peer_connected(
                &mut NetSyncIo::new(io, &*self.chain, &*self.snapshot_service, &self.overlay),
                *peer,
            );
        }
    }

    fn disconnected(&self, io: &dyn NetworkContext, peer: &PeerId) {
        trace_time!("sync::disconnected");
        if io.subprotocol_name() != PAR_PROTOCOL {
            self.sync.write().on_peer_aborting(
                &mut NetSyncIo::new(io, &*self.chain, &*self.snapshot_service, &self.overlay),
                *peer,
            );
        }
    }

    fn timeout(&self, io: &dyn NetworkContext, timer: TimerToken) {
        trace_time!("sync::timeout");
        let mut io = NetSyncIo::new(io, &*self.chain, &*self.snapshot_service, &self.overlay);
        match timer {
            PEERS_TIMER => self.sync.write().maintain_peers(&mut io),
            MAINTAIN_SYNC_TIMER => self.sync.write().maintain_sync(&mut io),
            CONTINUE_SYNC_TIMER => self.sync.write().continue_sync(&mut io),
            TX_TIMER => self.sync.write().propagate_new_transactions(&mut io),
            PRIORITY_TIMER => self.sync.process_priority_queue(&mut io),
            DELAYED_PROCESSING_TIMER => self.sync.process_delayed_requests(&mut io),
            _ => warn!("Unknown timer {} triggered.", timer),
        }
    }
}

impl ChainNotify for EthSync {
    fn block_pre_import(&self, bytes: &Bytes, hash: &H256, difficulty: &U256) {
        let task = PriorityTask::PropagateBlock {
            started: ::std::time::Instant::now(),
            block: bytes.clone(),
            hash: *hash,
            difficulty: *difficulty,
        };
        if let Err(e) = self.priority_tasks.lock().send(task) {
            warn!(target: "sync", "Unexpected error during priority block propagation: {:?}", e);
        }
    }

    fn new_blocks(&self, new_blocks: NewBlocks) {
        if new_blocks.has_more_blocks_to_import {
            return;
        }
        self.network.with_context(self.subprotocol_name, |context| {
            let mut sync_io = NetSyncIo::new(
                context,
                &*self.eth_handler.chain,
                &*self.eth_handler.snapshot_service,
                &self.eth_handler.overlay,
            );
            self.eth_handler.sync.write().chain_new_blocks(
                &mut sync_io,
                &new_blocks.imported,
                &new_blocks.invalid,
                new_blocks.route.enacted(),
                new_blocks.route.retracted(),
                &new_blocks.sealed,
                &new_blocks.proposed,
            );
        });
    }

    fn start(&self) {
        match self.network.start() {
			Err((err, listen_address)) => {
				match err.into() {
					ErrorKind::Io(ref e) if e.kind() == io::ErrorKind::AddrInUse => {
						warn!("Network port {:?} is already in use, make sure that another instance of an Ethereum client is not running or change the port using the --port option.", listen_address.expect("Listen address is not set."))
					},
					err => warn!("Error starting network: {}", err),
				}
			},
			_ => {},
		}

        self.network
            .register_protocol(
                self.eth_handler.clone(),
                self.subprotocol_name,
                &[ETH_PROTOCOL_VERSION_63, ETH_PROTOCOL_VERSION_64],
            )
            .unwrap_or_else(|e| warn!("Error registering ethereum protocol: {:?}", e));
        // register the warp sync subprotocol
        self.network
            .register_protocol(
                self.eth_handler.clone(),
                PAR_PROTOCOL,
                &[PAR_PROTOCOL_VERSION_1, PAR_PROTOCOL_VERSION_2],
            )
            .unwrap_or_else(|e| warn!("Error registering snapshot sync protocol: {:?}", e));
    }

    fn stop(&self) {
        self.eth_handler.snapshot_service.abort_restore();
        self.network.stop();
    }

    fn broadcast(&self, message_type: ChainMessageType) {
        self.network.with_context(PAR_PROTOCOL, |context| {
            let mut sync_io = NetSyncIo::new(
                context,
                &*self.eth_handler.chain,
                &*self.eth_handler.snapshot_service,
                &self.eth_handler.overlay,
            );
            match message_type {
                ChainMessageType::Consensus(message) => self
                    .eth_handler
                    .sync
                    .write()
                    .propagate_consensus_packet(&mut sync_io, message),
            }
        });
    }

    fn transactions_received(&self, txs: &[UnverifiedTransaction], peer_id: PeerId) {
        let mut sync = self.eth_handler.sync.write();
        sync.transactions_received(txs, peer_id);
    }
}

/// Trait for managing network
pub trait ManageNetwork: Send + Sync {
    /// Set to allow unreserved peers to connect
    fn accept_unreserved_peers(&self);
    /// Set to deny unreserved peers to connect
    fn deny_unreserved_peers(&self);
    /// Remove reservation for the peer
    fn remove_reserved_peer(&self, peer: String) -> Result<(), String>;
    /// Add reserved peer
    fn add_reserved_peer(&self, peer: String) -> Result<(), String>;
    /// Start network
    fn start_network(&self);
    /// Stop network
    fn stop_network(&self);
    /// Returns the minimum and maximum peers.
    fn num_peers_range(&self) -> RangeInclusive<u32>;
    /// Get network context for protocol.
    fn with_proto_context(&self, proto: ProtocolId, f: &mut dyn FnMut(&dyn NetworkContext));
}

impl ManageNetwork for EthSync {
    fn accept_unreserved_peers(&self) {
        self.network
            .set_non_reserved_mode(NonReservedPeerMode::Accept);
    }

    fn deny_unreserved_peers(&self) {
        self.network
            .set_non_reserved_mode(NonReservedPeerMode::Deny);
    }

    fn remove_reserved_peer(&self, peer: String) -> Result<(), String> {
        self.network
            .remove_reserved_peer(&peer)
            .map_err(|e| format!("{:?}", e))
    }

    fn add_reserved_peer(&self, peer: String) -> Result<(), String> {
        self.network
            .add_reserved_peer(&peer)
            .map_err(|e| format!("{:?}", e))
    }

    fn start_network(&self) {
        self.start();
    }

    fn stop_network(&self) {
        self.network.with_context(self.subprotocol_name, |context| {
            let mut sync_io = NetSyncIo::new(
                context,
                &*self.eth_handler.chain,
                &*self.eth_handler.snapshot_service,
                &self.eth_handler.overlay,
            );
            self.eth_handler.sync.write().abort(&mut sync_io);
        });

        self.stop();
    }

    fn num_peers_range(&self) -> RangeInclusive<u32> {
        self.network.num_peers_range()
    }

    fn with_proto_context(&self, proto: ProtocolId, f: &mut dyn FnMut(&dyn NetworkContext)) {
        self.network.with_context_eval(proto, f);
    }
}

#[derive(Debug, Clone, PartialEq, Eq)]
/// Network service configuration
pub struct NetworkConfiguration {
    /// Directory path to store general network configuration. None means nothing will be saved
    pub config_path: Option<String>,
    /// Directory path to store network-specific configuration. None means nothing will be saved
    pub net_config_path: Option<String>,
    /// IP address to listen for incoming connections. Listen to all connections by default
    pub listen_address: Option<String>,
    /// IP address to advertise. Detected automatically if none.
    pub public_address: Option<String>,
    /// Port for UDP connections, same as TCP by default
    pub udp_port: Option<u16>,
    /// Enable NAT configuration
    pub nat_enabled: bool,
    /// Enable discovery
    pub discovery_enabled: bool,
    /// List of initial node addresses
    pub boot_nodes: Vec<String>,
    /// Use provided node key instead of default
    pub use_secret: Option<Secret>,
    /// Max number of connected peers to maintain
    pub max_peers: u32,
    /// Min number of connected peers to maintain
    pub min_peers: u32,
    /// Max pending peers.
    pub max_pending_peers: u32,
    /// Reserved snapshot sync peers.
    pub snapshot_peers: u32,
    /// List of reserved node addresses.
    pub reserved_nodes: Vec<String>,
    /// The non-reserved peer mode.
    pub allow_non_reserved: bool,
    /// IP Filtering
    pub ip_filter: IpFilter,
    /// Client version string
    pub client_version: String,
}

impl NetworkConfiguration {
    /// Create a new default config.
    pub fn new() -> Self {
        From::from(BasicNetworkConfiguration::new())
    }

    /// Create a new local config.
    pub fn new_local() -> Self {
        From::from(BasicNetworkConfiguration::new_local())
    }

    /// Attempt to convert this config into a BasicNetworkConfiguration.
    pub fn into_basic(self) -> Result<BasicNetworkConfiguration, AddrParseError> {
        Ok(BasicNetworkConfiguration {
            config_path: self.config_path,
            net_config_path: self.net_config_path,
            listen_address: match self.listen_address {
                None => None,
                Some(addr) => Some(SocketAddr::from_str(&addr)?),
            },
            public_address: match self.public_address {
                None => None,
                Some(addr) => Some(SocketAddr::from_str(&addr)?),
            },
            udp_port: self.udp_port,
            nat_enabled: self.nat_enabled,
            discovery_enabled: self.discovery_enabled,
            boot_nodes: self.boot_nodes,
            use_secret: self.use_secret,
            max_peers: self.max_peers,
            min_peers: self.min_peers,
            max_handshakes: self.max_pending_peers,
            reserved_protocols: hash_map![PAR_PROTOCOL => self.snapshot_peers],
            reserved_nodes: self.reserved_nodes,
            ip_filter: self.ip_filter,
            non_reserved_mode: if self.allow_non_reserved {
                NonReservedPeerMode::Accept
            } else {
                NonReservedPeerMode::Deny
            },
            client_version: self.client_version,
        })
    }
}

impl From<BasicNetworkConfiguration> for NetworkConfiguration {
    fn from(other: BasicNetworkConfiguration) -> Self {
        NetworkConfiguration {
            config_path: other.config_path,
            net_config_path: other.net_config_path,
            listen_address: other
                .listen_address
                .and_then(|addr| Some(format!("{}", addr))),
            public_address: other
                .public_address
                .and_then(|addr| Some(format!("{}", addr))),
            udp_port: other.udp_port,
            nat_enabled: other.nat_enabled,
            discovery_enabled: other.discovery_enabled,
            boot_nodes: other.boot_nodes,
            use_secret: other.use_secret,
            max_peers: other.max_peers,
            min_peers: other.min_peers,
            max_pending_peers: other.max_handshakes,
            snapshot_peers: *other.reserved_protocols.get(&PAR_PROTOCOL).unwrap_or(&0),
            reserved_nodes: other.reserved_nodes,
            ip_filter: other.ip_filter,
            allow_non_reserved: match other.non_reserved_mode {
                NonReservedPeerMode::Accept => true,
                _ => false,
            },
            client_version: other.client_version,
        }
    }
}

/// Configuration for IPC service.
#[derive(Debug, Clone)]
pub struct ServiceConfiguration {
    /// Sync config.
    pub sync: SyncConfig,
    /// Network configuration.
    pub net: NetworkConfiguration,
    /// IPC path.
    pub io_path: String,
}

/// Numbers of peers (max, min, active).
#[derive(Debug, Clone)]
pub struct PeerNumbers {
    /// Number of connected peers.
    pub connected: usize,
    /// Number of active peers.
    pub active: usize,
    /// Max peers.
    pub max: usize,
    /// Min peers.
    pub min: usize,
}<|MERGE_RESOLUTION|>--- conflicted
+++ resolved
@@ -30,13 +30,8 @@
 };
 
 use chain::{
-<<<<<<< HEAD
     fork_filter::ForkFilterApi, ChainSyncApi, SyncStatus as EthSyncStatus, ETH_PROTOCOL_VERSION_63,
     ETH_PROTOCOL_VERSION_64, PAR_PROTOCOL_VERSION_1, PAR_PROTOCOL_VERSION_2,
-=======
-    ChainSyncApi, SyncState, SyncStatus as EthSyncStatus, ETH_PROTOCOL_VERSION_62,
-    ETH_PROTOCOL_VERSION_63, PAR_PROTOCOL_VERSION_1, PAR_PROTOCOL_VERSION_2,
->>>>>>> 000f4e5c
 };
 use ethcore::{
     client::{BlockChainClient, ChainMessageType, ChainNotify, NewBlocks},
