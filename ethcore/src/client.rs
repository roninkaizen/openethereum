--- conflicted
+++ resolved
@@ -384,13 +384,6 @@
 				bad_blocks.insert(header.hash());
 				break;
 			}
-<<<<<<< HEAD
-
-			// Insert block
-			let closed_block = closed_block.unwrap();
-			self.chain.insert_block(&block.bytes, closed_block.block().receipts().clone());
-=======
->>>>>>> 8dd41bfe
 			good_blocks.push(header.hash());
 
 			// Are we committing an era?
@@ -410,8 +403,7 @@
 
 			// And update the chain after commit to prevent race conditions
 			// (when something is in chain but you are not able to fetch details)
-			self.chain.write().unwrap()
-				.insert_block(&block.bytes, receipts);
+			self.chain.insert_block(&block.bytes, receipts);
 
 			self.report.write().unwrap().accrue_block(&block);
 			trace!(target: "client", "Imported #{} ({})", header.number(), header.hash());
@@ -421,18 +413,12 @@
 		let bad_blocks = bad_blocks.into_iter().collect::<Vec<H256>>();
 
 		{
-<<<<<<< HEAD
-			self.block_queue.mark_as_bad(&bad_blocks);
-			self.block_queue.mark_as_good(&good_blocks);
-=======
-			let mut block_queue = self.block_queue.write().unwrap();
 			if !bad_blocks.is_empty() {
-				block_queue.mark_as_bad(&bad_blocks);
+				self.block_queue.mark_as_bad(&bad_blocks);
 			}
 			if !good_blocks.is_empty() {
-				block_queue.mark_as_good(&good_blocks);
-			}
->>>>>>> 8dd41bfe
+				self.block_queue.mark_as_good(&good_blocks);
+			}
 		}
 
 		{
