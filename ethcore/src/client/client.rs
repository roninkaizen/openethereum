// Copyright 2015-2017 Parity Technologies (UK) Ltd.
// This file is part of Parity.

// Parity is free software: you can redistribute it and/or modify
// it under the terms of the GNU General Public License as published by
// the Free Software Foundation, either version 3 of the License, or
// (at your option) any later version.

// Parity is distributed in the hope that it will be useful,
// but WITHOUT ANY WARRANTY; without even the implied warranty of
// MERCHANTABILITY or FITNESS FOR A PARTICULAR PURPOSE.  See the
// GNU General Public License for more details.

// You should have received a copy of the GNU General Public License
// along with Parity.  If not, see <http://www.gnu.org/licenses/>.

use std::collections::{HashSet, HashMap, BTreeMap, VecDeque};
use std::str::FromStr;
use std::sync::{Arc, Weak};
use std::sync::atomic::{AtomicUsize, AtomicBool, Ordering as AtomicOrdering};
use std::time::{Instant};
use time::precise_time_ns;
use itertools::Itertools;

// util
use util::{Bytes, PerfTimer, Mutex, RwLock, MutexGuard, Hashable};
use util::{journaldb, DBValue, TrieFactory, Trie};
use util::{U256, H256, Address, H2048};
use util::trie::TrieSpec;
use util::kvdb::*;

// other
use basic_types::Seal;
use block::*;
use blockchain::{BlockChain, BlockProvider,  TreeRoute, ImportRoute};
use blockchain::extras::TransactionAddress;
use client::ancient_import::AncientVerifier;
use client::Error as ClientError;
use client::{
	BlockId, TransactionId, UncleId, TraceId, ClientConfig, BlockChainClient,
	MiningBlockChainClient, TraceFilter, CallAnalytics, BlockImportError, Mode,
	ChainNotify, PruningInfo, ProvingBlockChainClient,
};
use encoded;
use engines::{Engine, EpochTransition};
use error::{ImportError, ExecutionError, CallError, BlockError, ImportResult, Error as EthcoreError};
use vm::{EnvInfo, LastHashes};
use evm::{Factory as EvmFactory, Schedule};
use executive::{Executive, Executed, TransactOptions, contract_address};
use factory::Factories;
use futures::{future, Future};
use header::{BlockNumber, Header};
use io::*;
use log_entry::LocalizedLogEntry;
use miner::{Miner, MinerService, TransactionImportResult};
use native_contracts::Registry;
use rand::OsRng;
use receipt::{Receipt, LocalizedReceipt};
use rlp::UntrustedRlp;
use service::ClientIoMessage;
use snapshot::{self, io as snapshot_io};
use spec::Spec;
use state_db::StateDB;
use state::{self, State};
use trace;
use trace::{TraceDB, ImportRequest as TraceImportRequest, LocalizedTrace, Database as TraceDatabase};
use trace::FlatTransactionTraces;
use transaction::{LocalizedTransaction, UnverifiedTransaction, SignedTransaction, Transaction, PendingTransaction, Action};
use types::filter::Filter;
use types::mode::Mode as IpcMode;
use verification;
use verification::{PreverifiedBlock, Verifier};
use verification::queue::BlockQueue;
use views::BlockView;

// re-export
pub use types::blockchain_info::BlockChainInfo;
pub use types::block_status::BlockStatus;
pub use blockchain::CacheSize as BlockChainCacheSize;
pub use verification::queue::QueueInfo as BlockQueueInfo;

const MAX_TX_QUEUE_SIZE: usize = 4096;
const MAX_QUEUE_SIZE_TO_SLEEP_ON: usize = 2;
const MIN_HISTORY_SIZE: u64 = 8;

/// Report on the status of a client.
#[derive(Default, Clone, Debug, Eq, PartialEq)]
pub struct ClientReport {
	/// How many blocks have been imported so far.
	pub blocks_imported: usize,
	/// How many transactions have been applied so far.
	pub transactions_applied: usize,
	/// How much gas has been processed so far.
	pub gas_processed: U256,
	/// Memory used by state DB
	pub state_db_mem: usize,
}

impl ClientReport {
	/// Alter internal reporting to reflect the additional `block` has been processed.
	pub fn accrue_block(&mut self, block: &PreverifiedBlock) {
		self.blocks_imported += 1;
		self.transactions_applied += block.transactions.len();
		self.gas_processed = self.gas_processed + block.header.gas_used().clone();
	}
}

impl<'a> ::std::ops::Sub<&'a ClientReport> for ClientReport {
	type Output = Self;

	fn sub(mut self, other: &'a ClientReport) -> Self {
		let higher_mem = ::std::cmp::max(self.state_db_mem, other.state_db_mem);
		let lower_mem = ::std::cmp::min(self.state_db_mem, other.state_db_mem);

		self.blocks_imported -= other.blocks_imported;
		self.transactions_applied -= other.transactions_applied;
		self.gas_processed = self.gas_processed - other.gas_processed;
		self.state_db_mem  = higher_mem - lower_mem;

		self
	}
}

struct SleepState {
	last_activity: Option<Instant>,
	last_autosleep: Option<Instant>,
}

impl SleepState {
	fn new(awake: bool) -> Self {
		SleepState {
			last_activity: match awake { false => None, true => Some(Instant::now()) },
			last_autosleep: match awake { false => Some(Instant::now()), true => None },
		}
	}
}

/// Blockchain database client backed by a persistent database. Owns and manages a blockchain and a block queue.
/// Call `import_block()` to import a block asynchronously; `flush_queue()` flushes the queue.
pub struct Client {
	enabled: AtomicBool,
	mode: Mutex<Mode>,
	chain: RwLock<Arc<BlockChain>>,
	tracedb: RwLock<TraceDB<BlockChain>>,
	engine: Arc<Engine>,
	config: ClientConfig,
	pruning: journaldb::Algorithm,
	db: RwLock<Arc<KeyValueDB>>,
	state_db: Mutex<StateDB>,
	block_queue: BlockQueue,
	report: RwLock<ClientReport>,
	import_lock: Mutex<()>,
	verifier: Box<Verifier>,
	miner: Arc<Miner>,
	sleep_state: Mutex<SleepState>,
	liveness: AtomicBool,
	io_channel: Mutex<IoChannel<ClientIoMessage>>,
	notify: RwLock<Vec<Weak<ChainNotify>>>,
	queue_transactions: AtomicUsize,
	last_hashes: RwLock<VecDeque<H256>>,
	factories: Factories,
	history: u64,
	rng: Mutex<OsRng>,
	ancient_verifier: Mutex<Option<AncientVerifier>>,
	on_user_defaults_change: Mutex<Option<Box<FnMut(Option<Mode>) + 'static + Send>>>,
	registrar: Mutex<Option<Registry>>,
	exit_handler: Mutex<Option<Box<Fn(bool, Option<String>) + 'static + Send>>>,
}

impl Client {
	/// Create a new client with given parameters.
	/// The database is assumed to have been initialized with the correct columns.
	pub fn new(
		config: ClientConfig,
		spec: &Spec,
		db: Arc<KeyValueDB>,
		miner: Arc<Miner>,
		message_channel: IoChannel<ClientIoMessage>,
	) -> Result<Arc<Client>, ::error::Error> {
		let trie_spec = match config.fat_db {
			true => TrieSpec::Fat,
			false => TrieSpec::Secure,
		};

		let trie_factory = TrieFactory::new(trie_spec);
		let factories = Factories {
			vm: EvmFactory::new(config.vm_type.clone(), config.jump_table_size),
			trie: trie_factory,
			accountdb: Default::default(),
		};

		let journal_db = journaldb::new(db.clone(), config.pruning, ::db::COL_STATE);
		let mut state_db = StateDB::new(journal_db, config.state_cache_size);
		if state_db.journal_db().is_empty() {
			// Sets the correct state root.
			state_db = spec.ensure_db_good(state_db, &factories)?;
			let mut batch = DBTransaction::new();
			state_db.journal_under(&mut batch, 0, &spec.genesis_header().hash())?;
			db.write(batch).map_err(ClientError::Database)?;
		}

		let gb = spec.genesis_block();
		let chain = Arc::new(BlockChain::new(config.blockchain.clone(), &gb, db.clone()));
		let tracedb = RwLock::new(TraceDB::new(config.tracing.clone(), db.clone(), chain.clone()));

		trace!("Cleanup journal: DB Earliest = {:?}, Latest = {:?}", state_db.journal_db().earliest_era(), state_db.journal_db().latest_era());

		let history = if config.history < MIN_HISTORY_SIZE {
			info!(target: "client", "Ignoring pruning history parameter of {}\
				, falling back to minimum of {}",
				config.history, MIN_HISTORY_SIZE);
			MIN_HISTORY_SIZE
		} else {
			config.history
		};

		if !chain.block_header(&chain.best_block_hash()).map_or(true, |h| state_db.journal_db().contains(h.state_root())) {
			warn!("State root not found for block #{} ({})", chain.best_block_number(), chain.best_block_hash().hex());
		}

		let engine = spec.engine.clone();

		let block_queue = BlockQueue::new(config.queue.clone(), engine.clone(), message_channel.clone(), config.verifier_type.verifying_seal());

		let awake = match config.mode { Mode::Dark(..) | Mode::Off => false, _ => true };

		let client = Arc::new(Client {
			enabled: AtomicBool::new(true),
			sleep_state: Mutex::new(SleepState::new(awake)),
			liveness: AtomicBool::new(awake),
			mode: Mutex::new(config.mode.clone()),
			chain: RwLock::new(chain),
			tracedb: tracedb,
			engine: engine,
			pruning: config.pruning.clone(),
			verifier: verification::new(config.verifier_type.clone()),
			config: config,
			db: RwLock::new(db),
			state_db: Mutex::new(state_db),
			block_queue: block_queue,
			report: RwLock::new(Default::default()),
			import_lock: Mutex::new(()),
			miner: miner,
			io_channel: Mutex::new(message_channel),
			notify: RwLock::new(Vec::new()),
			queue_transactions: AtomicUsize::new(0),
			last_hashes: RwLock::new(VecDeque::new()),
			factories: factories,
			history: history,
			rng: Mutex::new(OsRng::new().map_err(::util::UtilError::StdIo)?),
			ancient_verifier: Mutex::new(None),
			on_user_defaults_change: Mutex::new(None),
			registrar: Mutex::new(None),
			exit_handler: Mutex::new(None),
		});

		// prune old states.
		{
			let state_db = client.state_db.lock().boxed_clone();
			let chain = client.chain.read();
			client.prune_ancient(state_db, &chain)?;
		}

		// ensure genesis epoch proof in the DB.
		{
			let chain = client.chain.read();
			let gh = spec.genesis_header();
			if chain.epoch_transition(0, gh.hash()).is_none() {
				trace!(target: "client", "No genesis transition found.");

				let proof = client.with_proving_caller(
					BlockId::Number(0),
					|call| client.engine.genesis_epoch_data(&gh, call)
				);
				let proof = match proof {
					Ok(proof) => proof,
					Err(e) => {
						warn!(target: "client", "Error generating genesis epoch data: {}. Snapshots generated may not be complete.", e);
						Vec::new()
					}
				};

				debug!(target: "client", "Obtained genesis transition proof: {:?}", proof);

				let mut batch = DBTransaction::new();
				chain.insert_epoch_transition(&mut batch, 0, EpochTransition {
					block_hash: gh.hash(),
					block_number: 0,
					proof: proof,
				});

				client.db.read().write_buffered(batch);
			}
		}

		if let Some(reg_addr) = client.additional_params().get("registrar").and_then(|s| Address::from_str(s).ok()) {
			trace!(target: "client", "Found registrar at {}", reg_addr);
			let registrar = Registry::new(reg_addr);
			*client.registrar.lock() = Some(registrar);
		}

		// ensure buffered changes are flushed.
		client.db.read().flush().map_err(ClientError::Database)?;
		Ok(client)
	}

	/// Wakes up client if it's a sleep.
	pub fn keep_alive(&self) {
		let should_wake = match *self.mode.lock() {
			Mode::Dark(..) | Mode::Passive(..) => true,
			_ => false,
		};
		if should_wake {
			self.wake_up();
			(*self.sleep_state.lock()).last_activity = Some(Instant::now());
		}
	}

	/// Adds an actor to be notified on certain events
	pub fn add_notify(&self, target: Arc<ChainNotify>) {
		self.notify.write().push(Arc::downgrade(&target));
	}

	/// Set a closure to call when we want to restart the client
	pub fn set_exit_handler<F>(&self, f: F) where F: Fn(bool, Option<String>) + 'static + Send {
		*self.exit_handler.lock() = Some(Box::new(f));
	}

	/// Returns engine reference.
	pub fn engine(&self) -> &Engine {
		&*self.engine
	}

	fn notify<F>(&self, f: F) where F: Fn(&ChainNotify) {
		for np in self.notify.read().iter() {
			if let Some(n) = np.upgrade() {
				f(&*n);
			}
		}
	}

	/// Get the Registry object - useful for looking up names.
	pub fn registrar(&self) -> MutexGuard<Option<Registry>> {
		self.registrar.lock()
	}

	/// Register an action to be done if a mode/spec_name change happens.
	pub fn on_user_defaults_change<F>(&self, f: F) where F: 'static + FnMut(Option<Mode>) + Send {
		*self.on_user_defaults_change.lock() = Some(Box::new(f));
	}

	/// Flush the block import queue.
	pub fn flush_queue(&self) {
		self.block_queue.flush();
		while !self.block_queue.queue_info().is_empty() {
			self.import_verified_blocks();
		}
	}

	/// The env info as of the best block.
	pub fn latest_env_info(&self) -> EnvInfo {
		self.env_info(BlockId::Latest).expect("Best block header always stored; qed")
	}

	/// The env info as of a given block.
	/// returns `None` if the block unknown.
	pub fn env_info(&self, id: BlockId) -> Option<EnvInfo> {
		self.block_header(id).map(|header| {
			EnvInfo {
				number: header.number(),
				author: header.author(),
				timestamp: header.timestamp(),
				difficulty: header.difficulty(),
				last_hashes: self.build_last_hashes(header.parent_hash()),
				gas_used: U256::default(),
				gas_limit: header.gas_limit(),
			}
		})
	}

	fn build_last_hashes(&self, parent_hash: H256) -> Arc<LastHashes> {
		{
			let hashes = self.last_hashes.read();
			if hashes.front().map_or(false, |h| h == &parent_hash) {
				let mut res = Vec::from(hashes.clone());
				res.resize(256, H256::default());
				return Arc::new(res);
			}
		}
		let mut last_hashes = LastHashes::new();
		last_hashes.resize(256, H256::default());
		last_hashes[0] = parent_hash;
		let chain = self.chain.read();
		for i in 0..255 {
			match chain.block_details(&last_hashes[i]) {
				Some(details) => {
					last_hashes[i + 1] = details.parent.clone();
				},
				None => break,
			}
		}
		let mut cached_hashes = self.last_hashes.write();
		*cached_hashes = VecDeque::from(last_hashes.clone());
		Arc::new(last_hashes)
	}

	fn check_and_close_block(&self, block: &PreverifiedBlock) -> Result<LockedBlock, ()> {
		let engine = &*self.engine;
		let header = &block.header;

		let chain = self.chain.read();
		// Check the block isn't so old we won't be able to enact it.
		let best_block_number = chain.best_block_number();
		if self.pruning_info().earliest_state > header.number() {
			warn!(target: "client", "Block import failed for #{} ({})\nBlock is ancient (current best block: #{}).", header.number(), header.hash(), best_block_number);
			return Err(());
		}

		// Verify Block Family
		let verify_family_result = self.verifier.verify_block_family(header, &block.bytes, engine, &**chain);
		if let Err(e) = verify_family_result {
			warn!(target: "client", "Stage 3 block verification failed for #{} ({})\nError: {:?}", header.number(), header.hash(), e);
			return Err(());
		};

		let verify_external_result = self.verifier.verify_block_external(header, &block.bytes, engine);
		if let Err(e) = verify_external_result {
			warn!(target: "client", "Stage 4 block verification failed for #{} ({})\nError: {:?}", header.number(), header.hash(), e);
			return Err(());
		};

		// Check if Parent is in chain
		let chain_has_parent = chain.block_header(header.parent_hash());
		if let Some(parent) = chain_has_parent {
			// Enact Verified Block
			let last_hashes = self.build_last_hashes(header.parent_hash().clone());
			let db = self.state_db.lock().boxed_clone_canon(header.parent_hash());

			let is_epoch_begin = chain.epoch_transition(parent.number(), *header.parent_hash()).is_some();
			let enact_result = enact_verified(block,
				engine,
				self.tracedb.read().tracing_enabled(),
				db,
				&parent,
				last_hashes,
				self.factories.clone(),
				is_epoch_begin,
			);
			let mut locked_block = enact_result.map_err(|e| {
				warn!(target: "client", "Block import failed for #{} ({})\nError: {:?}", header.number(), header.hash(), e);
			})?;

			if header.number() < self.engine().params().validate_receipts_transition && header.receipts_root() != locked_block.block().header().receipts_root() {
				locked_block = locked_block.strip_receipts();
			}

			// Final Verification
			if let Err(e) = self.verifier.verify_block_final(header, locked_block.block().header()) {
				warn!(target: "client", "Stage 5 block verification failed for #{} ({})\nError: {:?}", header.number(), header.hash(), e);
				return Err(());
			}

			Ok(locked_block)
		} else {
			warn!(target: "client", "Block import failed for #{} ({}): Parent not found ({}) ", header.number(), header.hash(), header.parent_hash());
			Err(())
		}
	}

	fn calculate_enacted_retracted(&self, import_results: &[ImportRoute]) -> (Vec<H256>, Vec<H256>) {
		fn map_to_vec(map: Vec<(H256, bool)>) -> Vec<H256> {
			map.into_iter().map(|(k, _v)| k).collect()
		}

		// In ImportRoute we get all the blocks that have been enacted and retracted by single insert.
		// Because we are doing multiple inserts some of the blocks that were enacted in import `k`
		// could be retracted in import `k+1`. This is why to understand if after all inserts
		// the block is enacted or retracted we iterate over all routes and at the end final state
		// will be in the hashmap
		let map = import_results.iter().fold(HashMap::new(), |mut map, route| {
			for hash in &route.enacted {
				map.insert(hash.clone(), true);
			}
			for hash in &route.retracted {
				map.insert(hash.clone(), false);
			}
			map
		});

		// Split to enacted retracted (using hashmap value)
		let (enacted, retracted) = map.into_iter().partition(|&(_k, v)| v);
		// And convert tuples to keys
		(map_to_vec(enacted), map_to_vec(retracted))
	}

	/// This is triggered by a message coming from a block queue when the block is ready for insertion
	pub fn import_verified_blocks(&self) -> usize {

		// Shortcut out if we know we're incapable of syncing the chain.
		if !self.enabled.load(AtomicOrdering::Relaxed) {
			return 0;
		}

		let max_blocks_to_import = 4;
		let (imported_blocks, import_results, invalid_blocks, imported, proposed_blocks, duration, is_empty) = {
			let mut imported_blocks = Vec::with_capacity(max_blocks_to_import);
			let mut invalid_blocks = HashSet::new();
			let mut proposed_blocks = Vec::with_capacity(max_blocks_to_import);
			let mut import_results = Vec::with_capacity(max_blocks_to_import);

			let _import_lock = self.import_lock.lock();
			let blocks = self.block_queue.drain(max_blocks_to_import);
			if blocks.is_empty() {
				return 0;
			}
			let _timer = PerfTimer::new("import_verified_blocks");
			let start = precise_time_ns();

			for block in blocks {
				let header = &block.header;
				let is_invalid = invalid_blocks.contains(header.parent_hash());
				if is_invalid {
					invalid_blocks.insert(header.hash());
					continue;
				}
				if let Ok(closed_block) = self.check_and_close_block(&block) {
					if self.engine.is_proposal(&block.header) {
						self.block_queue.mark_as_good(&[header.hash()]);
						proposed_blocks.push(block.bytes);
					} else {
						imported_blocks.push(header.hash());

						let route = self.commit_block(closed_block, &header, &block.bytes);
						import_results.push(route);

						self.report.write().accrue_block(&block);
					}
				} else {
					invalid_blocks.insert(header.hash());
				}
			}

			let imported = imported_blocks.len();
			let invalid_blocks = invalid_blocks.into_iter().collect::<Vec<H256>>();

			if !invalid_blocks.is_empty() {
				self.block_queue.mark_as_bad(&invalid_blocks);
			}
			let is_empty = self.block_queue.mark_as_good(&imported_blocks);
			let duration_ns = precise_time_ns() - start;
			(imported_blocks, import_results, invalid_blocks, imported, proposed_blocks, duration_ns, is_empty)
		};

		{
			if !imported_blocks.is_empty() && is_empty {
				let (enacted, retracted) = self.calculate_enacted_retracted(&import_results);

				if is_empty {
					self.miner.chain_new_blocks(self, &imported_blocks, &invalid_blocks, &enacted, &retracted);
				}

				self.notify(|notify| {
					notify.new_blocks(
						imported_blocks.clone(),
						invalid_blocks.clone(),
						enacted.clone(),
						retracted.clone(),
						Vec::new(),
						proposed_blocks.clone(),
						duration,
					);
				});
			}
		}

		self.db.read().flush().expect("DB flush failed.");
		imported
	}

	/// Import a block with transaction receipts.
	/// The block is guaranteed to be the next best blocks in the first block sequence.
	/// Does no sealing or transaction validation.
	fn import_old_block(&self, block_bytes: Bytes, receipts_bytes: Bytes) -> Result<H256, ::error::Error> {
		let block = BlockView::new(&block_bytes);
		let header = block.header();
		let receipts = ::rlp::decode_list(&receipts_bytes);
		let hash = header.hash();
		let _import_lock = self.import_lock.lock();

		{
			let _timer = PerfTimer::new("import_old_block");
			let chain = self.chain.read();
			let mut ancient_verifier = self.ancient_verifier.lock();

			{
				// closure for verifying a block.
				let verify_with = |verifier: &AncientVerifier| -> Result<(), ::error::Error> {
					// verify the block, passing the chain for updating the epoch
					// verifier.
					verifier.verify(&mut *self.rng.lock(), &header, &chain)
				};

				// initialize the ancient block verifier if we don't have one already.
				match &mut *ancient_verifier {
					&mut Some(ref verifier) => {
						verify_with(verifier)?
					}
					x @ &mut None => {
						// load most recent epoch.
						trace!(target: "client", "Initializing ancient block restoration.");
						let current_epoch_data = chain.epoch_transitions()
							.take_while(|&(_, ref t)| t.block_number < header.number())
							.last()
							.map(|(_, t)| t.proof)
							.expect("At least one epoch entry (genesis) always stored; qed");

						let current_verifier = self.engine.epoch_verifier(&header, &current_epoch_data)
							.known_confirmed()?;
						let current_verifier = AncientVerifier::new(self.engine.clone(), current_verifier);

						verify_with(&current_verifier)?;
						*x = Some(current_verifier);
					}
				}
			}

			// Commit results
			let mut batch = DBTransaction::new();
			chain.insert_unordered_block(&mut batch, &block_bytes, receipts, None, false, true);
			// Final commit to the DB
			self.db.read().write_buffered(batch);
			chain.commit();
		}
		self.db.read().flush().expect("DB flush failed.");
		Ok(hash)
	}

	// NOTE: the header of the block passed here is not necessarily sealed, as
	// it is for reconstructing the state transition.
	//
	// The header passed is from the original block data and is sealed.
	fn commit_block<B>(&self, block: B, header: &Header, block_data: &[u8]) -> ImportRoute where B: IsBlock + Drain {
		let hash = &header.hash();
		let number = header.number();
		let parent = header.parent_hash();
		let chain = self.chain.read();

		// Commit results
		let receipts = block.receipts().to_owned();
		let traces = block.traces().clone().unwrap_or_else(Vec::new);
		let traces: Vec<FlatTransactionTraces> = traces.into_iter()
			.map(Into::into)
			.collect();

		assert_eq!(header.hash(), BlockView::new(block_data).header_view().sha3());

		//let traces = From::from(block.traces().clone().unwrap_or_else(Vec::new));

		let mut batch = DBTransaction::new();

		// CHECK! I *think* this is fine, even if the state_root is equal to another
		// already-imported block of the same number.
		// TODO: Prove it with a test.
		let mut state = block.drain();

		// check epoch end signal, potentially generating a proof on the current
		// state.
		self.check_epoch_end_signal(
			&header,
			block_data,
			&receipts,
			&state,
			&chain,
			&mut batch,
		);

		state.journal_under(&mut batch, number, hash).expect("DB commit failed");
		let route = chain.insert_block(&mut batch, block_data, receipts.clone());

		self.tracedb.read().import(&mut batch, TraceImportRequest {
			traces: traces.into(),
			block_hash: hash.clone(),
			block_number: number,
			enacted: route.enacted.clone(),
			retracted: route.retracted.len()
		});

		let is_canon = route.enacted.last().map_or(false, |h| h == hash);
		state.sync_cache(&route.enacted, &route.retracted, is_canon);
		// Final commit to the DB
		self.db.read().write_buffered(batch);
		chain.commit();

		self.check_epoch_end(&header, &chain);

		self.update_last_hashes(&parent, hash);

		if let Err(e) = self.prune_ancient(state, &chain) {
			warn!("Failed to prune ancient state data: {}", e);
		}

		route
	}

	// check for epoch end signal and write pending transition if it occurs.
	// state for the given block must be available.
	fn check_epoch_end_signal(
		&self,
		header: &Header,
		block_bytes: &[u8],
		receipts: &[Receipt],
		state_db: &StateDB,
		chain: &BlockChain,
		batch: &mut DBTransaction,
	) {
		use engines::EpochChange;

		let hash = header.hash();
		match self.engine.signals_epoch_end(header, Some(block_bytes), Some(&receipts)) {
			EpochChange::Yes(proof) => {
				use engines::epoch::PendingTransition;
				use engines::Proof;

				let proof = match proof {
					Proof::Known(proof) => proof,
					Proof::WithState(with_state) => {
						let env_info = EnvInfo {
							number: header.number(),
							author: header.author().clone(),
							timestamp: header.timestamp(),
							difficulty: header.difficulty().clone(),
							last_hashes: self.build_last_hashes(header.parent_hash().clone()),
							gas_used: U256::default(),
							gas_limit: u64::max_value().into(),
						};

						let call = move |addr, data| {
							let mut state_db = state_db.boxed_clone();
							let backend = ::state::backend::Proving::new(state_db.as_hashdb_mut());

							let transaction =
								self.contract_call_tx(BlockId::Hash(*header.parent_hash()), addr, data);

							let mut state = State::from_existing(
								backend,
								header.state_root().clone(),
								self.engine.account_start_nonce(header.number()),
								self.factories.clone(),
							).expect("state known to be available for just-imported block; qed");

							let options = TransactOptions::with_no_tracing().dont_check_nonce();
							let res = Executive::new(&mut state, &env_info, &*self.engine)
								.transact(&transaction, options);

							let res = match res {
								Err(ExecutionError::Internal(e)) =>
									Err(format!("Internal error: {}", e)),
								Err(e) => {
									trace!(target: "client", "Proved call failed: {}", e);
									Ok((Vec::new(), state.drop().1.extract_proof()))
								}
								Ok(res) => Ok((res.output, state.drop().1.extract_proof())),
							};

							res.map(|(output, proof)| (output, proof.into_iter().map(|x| x.into_vec()).collect()))
						};

						match with_state.generate_proof(&call) {
							Ok(proof) => proof,
							Err(e) => {
								warn!(target: "client", "Failed to generate transition proof for block {}: {}", hash, e);
								warn!(target: "client", "Snapshots produced by this client may be incomplete");
								Vec::new()
							}
						}
					}
				};

				debug!(target: "client", "Block {} signals epoch end.", hash);

				let pending = PendingTransition { proof: proof };
				chain.insert_pending_transition(batch, hash, pending);
			},
			EpochChange::No => {},
			EpochChange::Unsure(_) => {
				warn!(target: "client", "Detected invalid engine implementation.");
				warn!(target: "client", "Engine claims to require more block data, but everything provided.");
			}
		}
	}

	// check for ending of epoch and write transition if it occurs.
	fn check_epoch_end<'a>(&self, header: &'a Header, chain: &BlockChain) {
		let is_epoch_end = self.engine.is_epoch_end(
			header,
			&(|hash| chain.block_header(&hash)),
			&(|hash| chain.get_pending_transition(hash)), // TODO: limit to current epoch.
		);

		if let Some(proof) = is_epoch_end {
			debug!(target: "client", "Epoch transition at block {}", header.hash());

			let mut batch = DBTransaction::new();
			chain.insert_epoch_transition(&mut batch, header.number(), EpochTransition {
				block_hash: header.hash(),
				block_number: header.number(),
				proof: proof,
			});

			// always write the batch directly since epoch transition proofs are
			// fetched from a DB iterator and DB iterators are only available on
			// flushed data.
			self.db.read().write(batch).expect("DB flush failed");
		}
	}

	// use a state-proving closure for the given block.
	fn with_proving_caller<F, T>(&self, id: BlockId, with_call: F) -> T
		where F: FnOnce(&::engines::Call) -> T
	{
		let call = |a, d| {
			let tx = self.contract_call_tx(id, a, d);
			let (result, items) = self.prove_transaction(tx, id)
				.ok_or_else(|| format!("Unable to make call. State unavailable?"))?;

			let items = items.into_iter().map(|x| x.to_vec()).collect();
			Ok((result, items))
		};

		with_call(&call)
	}

	// prune ancient states until below the memory limit or only the minimum amount remain.
	fn prune_ancient(&self, mut state_db: StateDB, chain: &BlockChain) -> Result<(), ClientError> {
		let number = match state_db.journal_db().latest_era() {
			Some(n) => n,
			None => return Ok(()),
		};

		// prune all ancient eras until we're below the memory target,
		// but have at least the minimum number of states.
		loop {
			let needs_pruning = state_db.journal_db().is_pruned() &&
				state_db.journal_db().journal_size() >= self.config.history_mem;

			if !needs_pruning { break }
			match state_db.journal_db().earliest_era() {
				Some(era) if era + self.history <= number => {
					trace!(target: "client", "Pruning state for ancient era {}", era);
					match chain.block_hash(era) {
						Some(ancient_hash) => {
							let mut batch = DBTransaction::new();
							state_db.mark_canonical(&mut batch, era, &ancient_hash)?;
							self.db.read().write_buffered(batch);
							state_db.journal_db().flush();
						}
						None =>
							debug!(target: "client", "Missing expected hash for block {}", era),
					}
				}
				_ => break, // means that every era is kept, no pruning necessary.
			}
		}

		Ok(())
	}

	fn update_last_hashes(&self, parent: &H256, hash: &H256) {
		let mut hashes = self.last_hashes.write();
		if hashes.front().map_or(false, |h| h == parent) {
			if hashes.len() > 255 {
				hashes.pop_back();
			}
			hashes.push_front(hash.clone());
		}
	}

	/// Import transactions from the IO queue
	pub fn import_queued_transactions(&self, transactions: &[Bytes], peer_id: usize) -> usize {
		trace!(target: "external_tx", "Importing queued");
		let _timer = PerfTimer::new("import_queued_transactions");
		self.queue_transactions.fetch_sub(transactions.len(), AtomicOrdering::SeqCst);
		let txs: Vec<UnverifiedTransaction> = transactions.iter().filter_map(|bytes| UntrustedRlp::new(bytes).as_val().ok()).collect();
		let hashes: Vec<_> = txs.iter().map(|tx| tx.hash()).collect();
		self.notify(|notify| {
			notify.transactions_received(hashes.clone(), peer_id);
		});
		let results = self.miner.import_external_transactions(self, txs);
		results.len()
	}

	/// Get shared miner reference.
	pub fn miner(&self) -> Arc<Miner> {
		self.miner.clone()
	}

	/// Replace io channel. Useful for testing.
	pub fn set_io_channel(&self, io_channel: IoChannel<ClientIoMessage>) {
		*self.io_channel.lock() = io_channel;
	}

	/// Attempt to get a copy of a specific block's final state.
	///
	/// This will not fail if given BlockId::Latest.
	/// Otherwise, this can fail (but may not) if the DB prunes state or the block
	/// is unknown.
	pub fn state_at(&self, id: BlockId) -> Option<State<StateDB>> {
		// fast path for latest state.
		match id.clone() {
			BlockId::Pending => return self.miner.pending_state(self.chain.read().best_block_number()).or_else(|| Some(self.state())),
			BlockId::Latest => return Some(self.state()),
			_ => {},
		}

		let block_number = match self.block_number(id.clone()) {
			Some(num) => num,
			None => return None,
		};

		self.block_header(id).and_then(|header| {
			let db = self.state_db.lock().boxed_clone();

			// early exit for pruned blocks
			if db.is_pruned() && self.pruning_info().earliest_state > block_number {
				return None;
			}

			let root = header.state_root();
			State::from_existing(db, root, self.engine.account_start_nonce(block_number), self.factories.clone()).ok()
		})
	}

	/// Attempt to get a copy of a specific block's beginning state.
	///
	/// This will not fail if given BlockId::Latest.
	/// Otherwise, this can fail (but may not) if the DB prunes state.
	pub fn state_at_beginning(&self, id: BlockId) -> Option<State<StateDB>> {
		// fast path for latest state.
		match id {
			BlockId::Pending => self.state_at(BlockId::Latest),
			id => match self.block_number(id) {
				None | Some(0) => None,
				Some(n) => self.state_at(BlockId::Number(n - 1)),
			}
		}
	}

	/// Get a copy of the best block's state.
	pub fn state(&self) -> State<StateDB> {
		let header = self.best_block_header();
		State::from_existing(
			self.state_db.lock().boxed_clone_canon(&header.hash()),
			header.state_root(),
			self.engine.account_start_nonce(header.number()),
			self.factories.clone())
		.expect("State root of best block header always valid.")
	}

	/// Get info on the cache.
	pub fn blockchain_cache_info(&self) -> BlockChainCacheSize {
		self.chain.read().cache_size()
	}

	/// Get the report.
	pub fn report(&self) -> ClientReport {
		let mut report = self.report.read().clone();
		report.state_db_mem = self.state_db.lock().mem_used();
		report
	}

	/// Tick the client.
	// TODO: manage by real events.
	pub fn tick(&self) {
		self.check_garbage();
		self.check_snooze();
	}

	fn check_garbage(&self) {
		self.chain.read().collect_garbage();
		self.block_queue.collect_garbage();
		self.tracedb.read().collect_garbage();
	}

	fn check_snooze(&self) {
		let mode = self.mode.lock().clone();
		match mode {
			Mode::Dark(timeout) => {
				let mut ss = self.sleep_state.lock();
				if let Some(t) = ss.last_activity {
					if Instant::now() > t + timeout {
						self.sleep();
						ss.last_activity = None;
					}
				}
			}
			Mode::Passive(timeout, wakeup_after) => {
				let mut ss = self.sleep_state.lock();
				let now = Instant::now();
				if let Some(t) = ss.last_activity {
					if now > t + timeout {
						self.sleep();
						ss.last_activity = None;
						ss.last_autosleep = Some(now);
					}
				}
				if let Some(t) = ss.last_autosleep {
					if now > t + wakeup_after {
						self.wake_up();
						ss.last_activity = Some(now);
						ss.last_autosleep = None;
					}
				}
			}
			_ => {}
		}
	}

	/// Take a snapshot at the given block.
	/// If the ID given is "latest", this will default to 1000 blocks behind.
	pub fn take_snapshot<W: snapshot_io::SnapshotWriter + Send>(&self, writer: W, at: BlockId, p: &snapshot::Progress) -> Result<(), EthcoreError> {
		let db = self.state_db.lock().journal_db().boxed_clone();
		let best_block_number = self.chain_info().best_block_number;
		let block_number = self.block_number(at).ok_or(snapshot::Error::InvalidStartingBlock(at))?;

		if db.is_pruned() && self.pruning_info().earliest_state > block_number {
			return Err(snapshot::Error::OldBlockPrunedDB.into());
		}

		let history = ::std::cmp::min(self.history, 1000);

		let start_hash = match at {
			BlockId::Latest => {
				let start_num = match db.earliest_era() {
					Some(era) => ::std::cmp::max(era, best_block_number.saturating_sub(history)),
					None => best_block_number.saturating_sub(history),
				};

				match self.block_hash(BlockId::Number(start_num)) {
					Some(h) => h,
					None => return Err(snapshot::Error::InvalidStartingBlock(at).into()),
				}
			}
			_ => match self.block_hash(at) {
				Some(hash) => hash,
				None => return Err(snapshot::Error::InvalidStartingBlock(at).into()),
			},
		};

		snapshot::take_snapshot(&*self.engine, &self.chain.read(), start_hash, db.as_hashdb(), writer, p)?;

		Ok(())
	}

	/// Ask the client what the history parameter is.
	pub fn pruning_history(&self) -> u64 {
		self.history
	}

	fn block_hash(chain: &BlockChain, miner: &Miner, id: BlockId) -> Option<H256> {
		match id {
			BlockId::Hash(hash) => Some(hash),
			BlockId::Number(number) => chain.block_hash(number),
			BlockId::Earliest => chain.block_hash(0),
			BlockId::Latest => Some(chain.best_block_hash()),
			BlockId::Pending => miner.pending_block_header(chain.best_block_number()).map(|header| header.hash())
		}
	}

	fn transaction_address(&self, id: TransactionId) -> Option<TransactionAddress> {
		match id {
			TransactionId::Hash(ref hash) => self.chain.read().transaction_address(hash),
			TransactionId::Location(id, index) => Self::block_hash(&self.chain.read(), &self.miner, id).map(|hash| TransactionAddress {
				block_hash: hash,
				index: index,
			})
		}
	}

	fn wake_up(&self) {
		if !self.liveness.load(AtomicOrdering::Relaxed) {
			self.liveness.store(true, AtomicOrdering::Relaxed);
			self.notify(|n| n.start());
			trace!(target: "mode", "wake_up: Waking.");
		}
	}

	fn sleep(&self) {
		if self.liveness.load(AtomicOrdering::Relaxed) {
			// only sleep if the import queue is mostly empty.
			if self.queue_info().total_queue_size() <= MAX_QUEUE_SIZE_TO_SLEEP_ON {
				self.liveness.store(false, AtomicOrdering::Relaxed);
				self.notify(|n| n.stop());
				trace!(target: "mode", "sleep: Sleeping.");
			} else {
				trace!(target: "mode", "sleep: Cannot sleep - syncing ongoing.");
				// TODO: Consider uncommenting.
				//*self.last_activity.lock() = Some(Instant::now());
			}
		}
	}

	// transaction for calling contracts from services like engine.
	// from the null sender, with 50M gas.
	fn contract_call_tx(&self, block_id: BlockId, address: Address, data: Bytes) -> SignedTransaction {
		let from = Address::default();
		Transaction {
			nonce: self.nonce(&from, block_id).unwrap_or_else(|| self.engine.account_start_nonce(0)),
			action: Action::Call(address),
			gas: U256::from(50_000_000),
			gas_price: U256::default(),
			value: U256::default(),
			data: data,
		}.fake_sign(from)
	}

	fn do_virtual_call(&self, env_info: &EnvInfo, state: &mut State<StateDB>, t: &SignedTransaction, analytics: CallAnalytics) -> Result<Executed, CallError> {
		fn call<E, V, T>(
			state: &mut State<StateDB>,
			env_info: &EnvInfo,
			engine: &E,
			state_diff: bool,
			transaction: &SignedTransaction,
			options: TransactOptions<T, V>,
		) -> Result<Executed, CallError> where
			E: Engine + ?Sized,
			T: trace::Tracer,
			V: trace::VMTracer,
		{
			let options = options.dont_check_nonce();
			let original_state = if state_diff { Some(state.clone()) } else { None };

			let mut ret = Executive::new(state, env_info, engine).transact_virtual(transaction, options)?;

			if let Some(original) = original_state {
				ret.state_diff = Some(state.diff_from(original).map_err(ExecutionError::from)?);
			}
			Ok(ret)
		}

		let state_diff = analytics.state_diffing;
		let engine = &*self.engine;

		match (analytics.transaction_tracing, analytics.vm_tracing) {
			(true, true) => call(state, env_info, engine, state_diff, t, TransactOptions::with_tracing_and_vm_tracing()),
			(true, false) => call(state, env_info, engine, state_diff, t, TransactOptions::with_tracing()),
			(false, true) => call(state, env_info, engine, state_diff, t, TransactOptions::with_vm_tracing()),
			(false, false) => call(state, env_info, engine, state_diff, t, TransactOptions::with_no_tracing()),
		}
	}
}

impl snapshot::DatabaseRestore for Client {
	/// Restart the client with a new backend
	fn restore_db(&self, new_db: &str) -> Result<(), EthcoreError> {
		trace!(target: "snapshot", "Replacing client database with {:?}", new_db);

		let _import_lock = self.import_lock.lock();
		let mut state_db = self.state_db.lock();
		let mut chain = self.chain.write();
		let mut tracedb = self.tracedb.write();
		self.miner.clear();
		let db = self.db.write();
		db.restore(new_db)?;

		let cache_size = state_db.cache_size();
		*state_db = StateDB::new(journaldb::new(db.clone(), self.pruning, ::db::COL_STATE), cache_size);
		*chain = Arc::new(BlockChain::new(self.config.blockchain.clone(), &[], db.clone()));
		*tracedb = TraceDB::new(self.config.tracing.clone(), db.clone(), chain.clone());
		Ok(())
	}
}

impl BlockChainClient for Client {
	fn call(&self, transaction: &SignedTransaction, analytics: CallAnalytics, block: BlockId) -> Result<Executed, CallError> {
		let mut env_info = self.env_info(block).ok_or(CallError::StatePruned)?;
		env_info.gas_limit = U256::max_value();

		// that's just a copy of the state.
		let mut state = self.state_at(block).ok_or(CallError::StatePruned)?;

		self.do_virtual_call(&env_info, &mut state, transaction, analytics)
	}

	fn call_many(&self, transactions: &[(SignedTransaction, CallAnalytics)], block: BlockId) -> Result<Vec<Executed>, CallError> {
		let mut env_info = self.env_info(block).ok_or(CallError::StatePruned)?;
		env_info.gas_limit = U256::max_value();

		// that's just a copy of the state.
		let mut state = self.state_at(block).ok_or(CallError::StatePruned)?;
		let mut results = Vec::with_capacity(transactions.len());

		for &(ref t, analytics) in transactions {
			let ret = self.do_virtual_call(&env_info, &mut state, t, analytics)?;
			env_info.gas_used = ret.cumulative_gas_used;
			results.push(ret);
		}

		Ok(results)
	}

	fn estimate_gas(&self, t: &SignedTransaction, block: BlockId) -> Result<U256, CallError> {
		const UPPER_CEILING: u64 = 1_000_000_000_000u64;
		let (mut upper, env_info)  = {
			let mut env_info = self.env_info(block).ok_or(CallError::StatePruned)?;
			let initial_upper = env_info.gas_limit;
			env_info.gas_limit = UPPER_CEILING.into();
			(initial_upper, env_info)
		};

		// that's just a copy of the state.
		let original_state = self.state_at(block).ok_or(CallError::StatePruned)?;
		let sender = t.sender();
		let options = || TransactOptions::with_tracing();

		let cond = |gas| {
			let mut tx = t.as_unsigned().clone();
			tx.gas = gas;
			let tx = tx.fake_sign(sender);

			let mut state = original_state.clone();
			Ok(Executive::new(&mut state, &env_info, &*self.engine)
				.transact_virtual(&tx, options())
				.map(|r| r.exception.is_none())
				.unwrap_or(false))
		};

		if !cond(upper)? {
			// impossible at block gas limit - try `UPPER_CEILING` instead.
			// TODO: consider raising limit by powers of two.
			upper = UPPER_CEILING.into();
			if !cond(upper)? {
				trace!(target: "estimate_gas", "estimate_gas failed with {}", upper);
				let err = ExecutionError::Internal(format!("Requires higher than upper limit of {}", upper));
				return Err(err.into())
			}
		}
		let lower = t.gas_required(&self.engine.schedule(env_info.number)).into();
		if cond(lower)? {
			trace!(target: "estimate_gas", "estimate_gas succeeded with {}", lower);
			return Ok(lower)
		}

		/// Find transition point between `lower` and `upper` where `cond` changes from `false` to `true`.
		/// Returns the lowest value between `lower` and `upper` for which `cond` returns true.
		/// We assert: `cond(lower) = false`, `cond(upper) = true`
		fn binary_chop<F, E>(mut lower: U256, mut upper: U256, mut cond: F) -> Result<U256, E>
			where F: FnMut(U256) -> Result<bool, E>
		{
			while upper - lower > 1.into() {
				let mid = (lower + upper) / 2.into();
				trace!(target: "estimate_gas", "{} .. {} .. {}", lower, mid, upper);
				let c = cond(mid)?;
				match c {
					true => upper = mid,
					false => lower = mid,
				};
				trace!(target: "estimate_gas", "{} => {} .. {}", c, lower, upper);
			}
			Ok(upper)
		}

		// binary chop to non-excepting call with gas somewhere between 21000 and block gas limit
		trace!(target: "estimate_gas", "estimate_gas chopping {} .. {}", lower, upper);
		binary_chop(lower, upper, cond)
	}

	fn replay(&self, id: TransactionId, analytics: CallAnalytics) -> Result<Executed, CallError> {
		let address = self.transaction_address(id).ok_or(CallError::TransactionNotFound)?;
		let mut env_info = self.env_info(BlockId::Hash(address.block_hash)).ok_or(CallError::StatePruned)?;
		let body = self.block_body(BlockId::Hash(address.block_hash)).ok_or(CallError::StatePruned)?;
		let mut state = self.state_at_beginning(BlockId::Hash(address.block_hash)).ok_or(CallError::StatePruned)?;
		let mut txs = body.transactions();

		if address.index >= txs.len() {
			return Err(CallError::TransactionNotFound);
		}

		const PROOF: &'static str = "Transactions fetched from blockchain; blockchain transactions are valid; qed";
		let rest = txs.split_off(address.index);
		for t in txs {
			let t = SignedTransaction::new(t).expect(PROOF);
			let x = Executive::new(&mut state, &env_info, &*self.engine).transact(&t, TransactOptions::with_no_tracing())?;
			env_info.gas_used = env_info.gas_used + x.gas_used;
		}
		let first = rest.into_iter().next().expect("We split off < `address.index`; Length is checked earlier; qed");
		let t = SignedTransaction::new(first).expect(PROOF);

		self.do_virtual_call(&env_info, &mut state, &t, analytics)
	}

	fn mode(&self) -> IpcMode {
		let r = self.mode.lock().clone().into();
		trace!(target: "mode", "Asked for mode = {:?}. returning {:?}", &*self.mode.lock(), r);
		r
	}

	fn disable(&self) {
		self.set_mode(IpcMode::Off);
		self.enabled.store(false, AtomicOrdering::Relaxed);
		self.clear_queue();
	}

	fn set_mode(&self, new_mode: IpcMode) {
		trace!(target: "mode", "Client::set_mode({:?})", new_mode);
		if !self.enabled.load(AtomicOrdering::Relaxed) {
			return;
		}
		{
			let mut mode = self.mode.lock();
			*mode = new_mode.clone().into();
			trace!(target: "mode", "Mode now {:?}", &*mode);
			if let Some(ref mut f) = *self.on_user_defaults_change.lock() {
				trace!(target: "mode", "Making callback...");
				f(Some((&*mode).clone()))
			}
		}
		match new_mode {
			IpcMode::Active => self.wake_up(),
			IpcMode::Off => self.sleep(),
			_ => {(*self.sleep_state.lock()).last_activity = Some(Instant::now()); }
		}
	}

	fn spec_name(&self) -> String {
		self.config.spec_name.clone()
	}

	fn set_spec_name(&self, new_spec_name: String) {
		trace!(target: "mode", "Client::set_spec_name({:?})", new_spec_name);
		if !self.enabled.load(AtomicOrdering::Relaxed) {
			return;
		}
		if let Some(ref h) = *self.exit_handler.lock() {
			(*h)(true, Some(new_spec_name));
		} else {
			warn!("Not hypervised; cannot change chain.");
		}
	}

	fn best_block_header(&self) -> encoded::Header {
		self.chain.read().best_block_header()
	}

	fn block_header(&self, id: BlockId) -> Option<::encoded::Header> {
		let chain = self.chain.read();

		if let BlockId::Pending = id {
			if let Some(block) = self.miner.pending_block(chain.best_block_number()) {
				return Some(encoded::Header::new(block.header.rlp(Seal::Without)));
			}
			// fall back to latest
			return self.block_header(BlockId::Latest);
		}

		Self::block_hash(&chain, &self.miner, id).and_then(|hash| chain.block_header_data(&hash))
	}

	fn block_number(&self, id: BlockId) -> Option<BlockNumber> {
		match id {
			BlockId::Number(number) => Some(number),
			BlockId::Hash(ref hash) => self.chain.read().block_number(hash),
			BlockId::Earliest => Some(0),
			BlockId::Latest => Some(self.chain.read().best_block_number()),
			BlockId::Pending => Some(self.chain.read().best_block_number() + 1),
		}
	}

	fn block_body(&self, id: BlockId) -> Option<encoded::Body> {
		let chain = self.chain.read();

		if let BlockId::Pending = id {
			if let Some(block) = self.miner.pending_block(chain.best_block_number()) {
				return Some(encoded::Body::new(BlockChain::block_to_body(&block.rlp_bytes(Seal::Without))));
			}
			// fall back to latest
			return self.block_body(BlockId::Latest);
		}

		Self::block_hash(&chain, &self.miner, id).and_then(|hash| chain.block_body(&hash))
	}

	fn block(&self, id: BlockId) -> Option<encoded::Block> {
		let chain = self.chain.read();

		if let BlockId::Pending = id {
			if let Some(block) = self.miner.pending_block(chain.best_block_number()) {
				return Some(encoded::Block::new(block.rlp_bytes(Seal::Without)));
			}
			// fall back to latest
			return self.block(BlockId::Latest);
		}

		Self::block_hash(&chain, &self.miner, id).and_then(|hash| {
			chain.block(&hash)
		})
	}

	fn block_status(&self, id: BlockId) -> BlockStatus {
		if let BlockId::Pending = id {
			return BlockStatus::Pending;
		}

		let chain = self.chain.read();
		match Self::block_hash(&chain, &self.miner, id) {
			Some(ref hash) if chain.is_known(hash) => BlockStatus::InChain,
			Some(hash) => self.block_queue.status(&hash).into(),
			None => BlockStatus::Unknown
		}
	}

	fn block_total_difficulty(&self, id: BlockId) -> Option<U256> {
		let chain = self.chain.read();
		if let BlockId::Pending = id {
			let latest_difficulty = self.block_total_difficulty(BlockId::Latest).expect("blocks in chain have details; qed");
			let pending_difficulty = self.miner.pending_block_header(chain.best_block_number()).map(|header| *header.difficulty());
			if let Some(difficulty) = pending_difficulty {
				return Some(difficulty + latest_difficulty);
			}
			// fall back to latest
			return Some(latest_difficulty);
		}

		Self::block_hash(&chain, &self.miner, id).and_then(|hash| chain.block_details(&hash)).map(|d| d.total_difficulty)
	}

	fn nonce(&self, address: &Address, id: BlockId) -> Option<U256> {
		self.state_at(id).and_then(|s| s.nonce(address).ok())
	}

	fn storage_root(&self, address: &Address, id: BlockId) -> Option<H256> {
		self.state_at(id).and_then(|s| s.storage_root(address).ok()).and_then(|x| x)
	}

	fn block_hash(&self, id: BlockId) -> Option<H256> {
		let chain = self.chain.read();
		Self::block_hash(&chain, &self.miner, id)
	}

	fn code(&self, address: &Address, id: BlockId) -> Option<Option<Bytes>> {
		self.state_at(id).and_then(|s| s.code(address).ok()).map(|c| c.map(|c| (&*c).clone()))
	}

	fn balance(&self, address: &Address, id: BlockId) -> Option<U256> {
		self.state_at(id).and_then(|s| s.balance(address).ok())
	}

	fn storage_at(&self, address: &Address, position: &H256, id: BlockId) -> Option<H256> {
		self.state_at(id).and_then(|s| s.storage_at(address, position).ok())
	}

	fn list_accounts(&self, id: BlockId, after: Option<&Address>, count: u64) -> Option<Vec<Address>> {
		if !self.factories.trie.is_fat() {
			trace!(target: "fatdb", "list_accounts: Not a fat DB");
			return None;
		}

		let state = match self.state_at(id) {
			Some(state) => state,
			_ => return None,
		};

		let (root, db) = state.drop();
		let trie = match self.factories.trie.readonly(db.as_hashdb(), &root) {
			Ok(trie) => trie,
			_ => {
				trace!(target: "fatdb", "list_accounts: Couldn't open the DB");
				return None;
			}
		};

		let mut iter = match trie.iter() {
			Ok(iter) => iter,
			_ => return None,
		};

		if let Some(after) = after {
			if let Err(e) = iter.seek(after) {
				trace!(target: "fatdb", "list_accounts: Couldn't seek the DB: {:?}", e);
			}
		}

		let accounts = iter.filter_map(|item| {
			item.ok().map(|(addr, _)| Address::from_slice(&addr))
		}).take(count as usize).collect();

		Some(accounts)
	}

	fn list_storage(&self, id: BlockId, account: &Address, after: Option<&H256>, count: u64) -> Option<Vec<H256>> {
		if !self.factories.trie.is_fat() {
			trace!(target: "fatdb", "list_stroage: Not a fat DB");
			return None;
		}

		let state = match self.state_at(id) {
			Some(state) => state,
			_ => return None,
		};

		let root = match state.storage_root(account) {
			Ok(Some(root)) => root,
			_ => return None,
		};

		let (_, db) = state.drop();
		let account_db = self.factories.accountdb.readonly(db.as_hashdb(), account.sha3());
		let trie = match self.factories.trie.readonly(account_db.as_hashdb(), &root) {
			Ok(trie) => trie,
			_ => {
				trace!(target: "fatdb", "list_storage: Couldn't open the DB");
				return None;
			}
		};

		let mut iter = match trie.iter() {
			Ok(iter) => iter,
			_ => return None,
		};

		if let Some(after) = after {
			if let Err(e) = iter.seek(after) {
				trace!(target: "fatdb", "list_accounts: Couldn't seek the DB: {:?}", e);
			}
		}

		let keys = iter.filter_map(|item| {
			item.ok().map(|(key, _)| H256::from_slice(&key))
		}).take(count as usize).collect();

		Some(keys)
	}

	fn transaction(&self, id: TransactionId) -> Option<LocalizedTransaction> {
		self.transaction_address(id).and_then(|address| self.chain.read().transaction(&address))
	}

	fn transaction_block(&self, id: TransactionId) -> Option<H256> {
		self.transaction_address(id).map(|addr| addr.block_hash)
	}

	fn uncle(&self, id: UncleId) -> Option<encoded::Header> {
		let index = id.position;
		self.block_body(id.block).and_then(|body| body.view().uncle_rlp_at(index))
			.map(encoded::Header::new)
	}

	fn transaction_receipt(&self, id: TransactionId) -> Option<LocalizedReceipt> {
		let chain = self.chain.read();
		self.transaction_address(id)
			.and_then(|address| chain.block_number(&address.block_hash).and_then(|block_number| {
				let transaction = chain.block_body(&address.block_hash)
					.and_then(|body| body.view().localized_transaction_at(&address.block_hash, block_number, address.index));

				let previous_receipts = (0..address.index + 1)
					.map(|index| {
						let mut address = address.clone();
						address.index = index;
						chain.transaction_receipt(&address)
					})
					.collect();
				match (transaction, previous_receipts) {
					(Some(transaction), Some(previous_receipts)) => {
						Some(transaction_receipt(self.engine(), transaction, previous_receipts))
					},
					_ => None,
				}
			}))
	}

	fn tree_route(&self, from: &H256, to: &H256) -> Option<TreeRoute> {
		let chain = self.chain.read();
		match chain.is_known(from) && chain.is_known(to) {
			true => chain.tree_route(from.clone(), to.clone()),
			false => None
		}
	}

	fn find_uncles(&self, hash: &H256) -> Option<Vec<H256>> {
		self.chain.read().find_uncle_hashes(hash, self.engine.maximum_uncle_age())
	}

	fn state_data(&self, hash: &H256) -> Option<Bytes> {
		self.state_db.lock().journal_db().state(hash)
	}

	fn block_receipts(&self, hash: &H256) -> Option<Bytes> {
		self.chain.read().block_receipts(hash).map(|receipts| ::rlp::encode(&receipts).into_vec())
	}

	fn import_block(&self, bytes: Bytes) -> Result<H256, BlockImportError> {
		use verification::queue::kind::BlockLike;
		use verification::queue::kind::blocks::Unverified;

		// create unverified block here so the `sha3` calculation can be cached.
		let unverified = Unverified::new(bytes);

		{
			if self.chain.read().is_known(&unverified.hash()) {
				return Err(BlockImportError::Import(ImportError::AlreadyInChain));
			}
			let status = self.block_status(BlockId::Hash(unverified.parent_hash()));
			if status == BlockStatus::Unknown || status == BlockStatus::Pending {
				return Err(BlockImportError::Block(BlockError::UnknownParent(unverified.parent_hash())));
			}
		}
		Ok(self.block_queue.import(unverified)?)
	}

	fn import_block_with_receipts(&self, block_bytes: Bytes, receipts_bytes: Bytes) -> Result<H256, BlockImportError> {
		{
			// check block order
			let header = BlockView::new(&block_bytes).header_view();
			if self.chain.read().is_known(&header.hash()) {
				return Err(BlockImportError::Import(ImportError::AlreadyInChain));
			}
			let status = self.block_status(BlockId::Hash(header.parent_hash()));
			if  status == BlockStatus::Unknown || status == BlockStatus::Pending {
				return Err(BlockImportError::Block(BlockError::UnknownParent(header.parent_hash())));
			}
		}
		self.import_old_block(block_bytes, receipts_bytes).map_err(Into::into)
	}

	fn queue_info(&self) -> BlockQueueInfo {
		self.block_queue.queue_info()
	}

	fn clear_queue(&self) {
		self.block_queue.clear();
	}

	fn chain_info(&self) -> BlockChainInfo {
		let mut chain_info = self.chain.read().chain_info();
		chain_info.pending_total_difficulty = chain_info.total_difficulty + self.block_queue.total_difficulty();
		chain_info
	}

	fn additional_params(&self) -> BTreeMap<String, String> {
		self.engine.additional_params().into_iter().collect()
	}

	fn blocks_with_bloom(&self, bloom: &H2048, from_block: BlockId, to_block: BlockId) -> Option<Vec<BlockNumber>> {
		match (self.block_number(from_block), self.block_number(to_block)) {
			(Some(from), Some(to)) => Some(self.chain.read().blocks_with_bloom(bloom, from, to)),
			_ => None
		}
	}

	fn logs(&self, filter: Filter) -> Vec<LocalizedLogEntry> {
		let blocks = filter.bloom_possibilities().iter()
			.filter_map(|bloom| self.blocks_with_bloom(bloom, filter.from_block.clone(), filter.to_block.clone()))
			.flat_map(|m| m)
			// remove duplicate elements
			.collect::<HashSet<u64>>()
			.into_iter()
			.collect::<Vec<u64>>();

		self.chain.read().logs(blocks, |entry| filter.matches(entry), filter.limit)
	}

	fn filter_traces(&self, filter: TraceFilter) -> Option<Vec<LocalizedTrace>> {
		let start = self.block_number(filter.range.start);
		let end = self.block_number(filter.range.end);

		match (start, end) {
			(Some(s), Some(e)) => {
				let filter = trace::Filter {
					range: s as usize..e as usize,
					from_address: From::from(filter.from_address),
					to_address: From::from(filter.to_address),
				};

				let traces = self.tracedb.read().filter(&filter);
				Some(traces)
			},
			_ => None,
		}
	}

	fn trace(&self, trace: TraceId) -> Option<LocalizedTrace> {
		let trace_address = trace.address;
		self.transaction_address(trace.transaction)
			.and_then(|tx_address| {
				self.block_number(BlockId::Hash(tx_address.block_hash))
					.and_then(|number| self.tracedb.read().trace(number, tx_address.index, trace_address))
			})
	}

	fn transaction_traces(&self, transaction: TransactionId) -> Option<Vec<LocalizedTrace>> {
		self.transaction_address(transaction)
			.and_then(|tx_address| {
				self.block_number(BlockId::Hash(tx_address.block_hash))
					.and_then(|number| self.tracedb.read().transaction_traces(number, tx_address.index))
			})
	}

	fn block_traces(&self, block: BlockId) -> Option<Vec<LocalizedTrace>> {
		self.block_number(block)
			.and_then(|number| self.tracedb.read().block_traces(number))
	}

	fn last_hashes(&self) -> LastHashes {
		(*self.build_last_hashes(self.chain.read().best_block_hash())).clone()
	}

	fn queue_transactions(&self, transactions: Vec<Bytes>, peer_id: usize) {
		let queue_size = self.queue_transactions.load(AtomicOrdering::Relaxed);
		trace!(target: "external_tx", "Queue size: {}", queue_size);
		if queue_size > MAX_TX_QUEUE_SIZE {
			debug!("Ignoring {} transactions: queue is full", transactions.len());
		} else {
			let len = transactions.len();
			match self.io_channel.lock().send(ClientIoMessage::NewTransactions(transactions, peer_id)) {
				Ok(_) => {
					self.queue_transactions.fetch_add(len, AtomicOrdering::SeqCst);
				}
				Err(e) => {
					debug!("Ignoring {} transactions: error queueing: {}", len, e);
				}
			}
		}
	}

	fn ready_transactions(&self) -> Vec<PendingTransaction> {
		let (number, timestamp) = {
			let chain = self.chain.read();
			(chain.best_block_number(), chain.best_block_timestamp())
		};
		self.miner.ready_transactions(number, timestamp)
	}

	fn queue_consensus_message(&self, message: Bytes) {
		let channel = self.io_channel.lock().clone();
		if let Err(e) = channel.send(ClientIoMessage::NewMessage(message)) {
			debug!("Ignoring the message, error queueing: {}", e);
		}
	}

	fn signing_chain_id(&self) -> Option<u64> {
		self.engine.signing_chain_id(&self.latest_env_info())
	}

	fn block_extra_info(&self, id: BlockId) -> Option<BTreeMap<String, String>> {
		self.block_header(id)
			.map(|header| self.engine.extra_info(&header.decode()))
	}

	fn uncle_extra_info(&self, id: UncleId) -> Option<BTreeMap<String, String>> {
		self.uncle(id)
			.map(|header| self.engine.extra_info(&header.decode()))
	}

	fn pruning_info(&self) -> PruningInfo {
		PruningInfo {
			earliest_chain: self.chain.read().first_block_number().unwrap_or(1),
			earliest_state: self.state_db.lock().journal_db().earliest_era().unwrap_or(0),
		}
	}

	fn call_contract(&self, block_id: BlockId, address: Address, data: Bytes) -> Result<Bytes, String> {
		let transaction = self.contract_call_tx(block_id, address, data);

		self.call(&transaction, Default::default(), block_id)
			.map_err(|e| format!("{:?}", e))
			.map(|executed| {
				executed.output
			})
	}

	fn transact_contract(&self, address: Address, data: Bytes) -> Result<TransactionImportResult, EthcoreError> {
		let transaction = Transaction {
			nonce: self.latest_nonce(&self.miner.author()),
			action: Action::Call(address),
			gas: self.miner.gas_floor_target(),
			gas_price: self.miner.sensible_gas_price(),
			value: U256::zero(),
			data: data,
		};
		let chain_id = self.engine.signing_chain_id(&self.latest_env_info());
		let signature = self.engine.sign(transaction.hash(chain_id))?;
		let signed = SignedTransaction::new(transaction.with_signature(signature, chain_id))?;
		self.miner.import_own_transaction(self, signed.into())
	}

	fn registrar_address(&self) -> Option<Address> {
		self.registrar.lock().as_ref().map(|r| r.address)
	}

	fn registry_address(&self, name: String) -> Option<Address> {
		self.registrar.lock().as_ref()
			.and_then(|r| {
				let dispatch = move |reg_addr, data| {
					future::done(self.call_contract(BlockId::Latest, reg_addr, data))
				};
				r.get_address(dispatch, name.as_bytes().sha3(), "A".to_string()).wait().ok()
			})
			.and_then(|a| if a.is_zero() { None } else { Some(a) })
	}

	fn eip86_transition(&self) -> u64 {
		self.engine().params().eip86_transition
	}
}

impl MiningBlockChainClient for Client {
	fn latest_schedule(&self) -> Schedule {
		self.engine.schedule(self.latest_env_info().number)
	}

	fn prepare_open_block(&self, author: Address, gas_range_target: (U256, U256), extra_data: Bytes) -> OpenBlock {
		let engine = &*self.engine;
		let chain = self.chain.read();
		let h = chain.best_block_hash();
		let best_header = &chain.block_header(&h)
			.expect("h is best block hash: so its header must exist: qed");

		let is_epoch_begin = chain.epoch_transition(best_header.number(), h).is_some();
		let mut open_block = OpenBlock::new(
			engine,
			self.factories.clone(),
			false,	// TODO: this will need to be parameterised once we want to do immediate mining insertion.
			self.state_db.lock().boxed_clone_canon(&h),
			best_header,
			self.build_last_hashes(h.clone()),
			author,
			gas_range_target,
			extra_data,
			is_epoch_begin,
		).expect("OpenBlock::new only fails if parent state root invalid; state root of best block's header is never invalid; qed");

		// Add uncles
		chain
			.find_uncle_headers(&h, engine.maximum_uncle_age())
			.unwrap_or_else(Vec::new)
			.into_iter()
			.take(engine.maximum_uncle_count())
			.foreach(|h| {
				open_block.push_uncle(h).expect("pushing maximum_uncle_count;
												open_block was just created;
												push_uncle is not ok only if more than maximum_uncle_count is pushed;
												so all push_uncle are Ok;
												qed");
			});

		open_block
	}

	fn reopen_block(&self, block: ClosedBlock) -> OpenBlock {
		let engine = &*self.engine;
		let mut block = block.reopen(engine);
		let max_uncles = engine.maximum_uncle_count();
		if block.uncles().len() < max_uncles {
			let chain = self.chain.read();
			let h = chain.best_block_hash();
			// Add new uncles
			let uncles = chain
				.find_uncle_hashes(&h, engine.maximum_uncle_age())
				.unwrap_or_else(Vec::new);

			for h in uncles {
				if !block.uncles().iter().any(|header| header.hash() == h) {
					let uncle = chain.block_header(&h).expect("find_uncle_hashes only returns hashes for existing headers; qed");
					block.push_uncle(uncle).expect("pushing up to maximum_uncle_count;
												push_uncle is not ok only if more than maximum_uncle_count is pushed;
												so all push_uncle are Ok;
												qed");
					if block.uncles().len() >= max_uncles { break }
				}
			}

		}
		block
	}

	fn vm_factory(&self) -> &EvmFactory {
		&self.factories.vm
	}

	fn broadcast_proposal_block(&self, block: SealedBlock) {
		self.notify(|notify| {
			notify.new_blocks(
				vec![],
				vec![],
				vec![],
				vec![],
				vec![],
				vec![block.rlp_bytes()],
				0,
			);
		});
	}

	fn import_sealed_block(&self, block: SealedBlock) -> ImportResult {
		let h = block.header().hash();
		let start = precise_time_ns();
		let route = {
			// scope for self.import_lock
			let _import_lock = self.import_lock.lock();
			let _timer = PerfTimer::new("import_sealed_block");

			let number = block.header().number();
			let block_data = block.rlp_bytes();
			let header = block.header().clone();

			let route = self.commit_block(block, &header, &block_data);
			trace!(target: "client", "Imported sealed block #{} ({})", number, h);
			self.state_db.lock().sync_cache(&route.enacted, &route.retracted, false);
			route
		};
		let (enacted, retracted) = self.calculate_enacted_retracted(&[route]);
		self.miner.chain_new_blocks(self, &[h.clone()], &[], &enacted, &retracted);
		self.notify(|notify| {
			notify.new_blocks(
				vec![h.clone()],
				vec![],
				enacted.clone(),
				retracted.clone(),
				vec![h.clone()],
				vec![],
				precise_time_ns() - start,
			);
		});
		self.db.read().flush().expect("DB flush failed.");
		Ok(h)
	}
}

impl super::traits::EngineClient for Client {
	fn update_sealing(&self) {
		self.miner.update_sealing(self)
	}

	fn submit_seal(&self, block_hash: H256, seal: Vec<Bytes>) {
		if self.miner.submit_seal(self, block_hash, seal).is_err() {
			warn!(target: "poa", "Wrong internal seal submission!")
		}
	}

	fn broadcast_consensus_message(&self, message: Bytes) {
		self.notify(|notify| notify.broadcast(message.clone()));
	}

	fn epoch_transition_for(&self, parent_hash: H256) -> Option<::engines::EpochTransition> {
		self.chain.read().epoch_transition_for(parent_hash)
	}

	fn chain_info(&self) -> BlockChainInfo {
		BlockChainClient::chain_info(self)
	}

	fn call_contract(&self, id: BlockId, address: Address, data: Bytes) -> Result<Bytes, String> {
		BlockChainClient::call_contract(self, id, address, data)
	}

	fn transact_contract(&self, address: Address, data: Bytes) -> Result<TransactionImportResult, EthcoreError> {
		BlockChainClient::transact_contract(self, address, data)
	}

	fn block_number(&self, id: BlockId) -> Option<BlockNumber> {
		BlockChainClient::block_number(self, id)
	}
}

impl ProvingBlockChainClient for Client {
	fn prove_storage(&self, key1: H256, key2: H256, id: BlockId) -> Option<(Vec<Bytes>, H256)> {
		self.state_at(id)
			.and_then(move |state| state.prove_storage(key1, key2).ok())
	}

	fn prove_account(&self, key1: H256, id: BlockId) -> Option<(Vec<Bytes>, ::types::basic_account::BasicAccount)> {
		self.state_at(id)
			.and_then(move |state| state.prove_account(key1).ok())
	}

	fn prove_transaction(&self, transaction: SignedTransaction, id: BlockId) -> Option<(Bytes, Vec<DBValue>)> {
		let (header, mut env_info) = match (self.block_header(id), self.env_info(id)) {
			(Some(s), Some(e)) => (s, e),
			_ => return None,
		};

		env_info.gas_limit = transaction.gas.clone();
		let mut jdb = self.state_db.lock().journal_db().boxed_clone();

<<<<<<< HEAD
		state::prove_transaction(
			jdb.as_hashdb_mut(),
			header.state_root().clone(),
			&transaction,
			&*self.engine,
			&env_info,
			self.factories.clone(),
			false,
		)
	}
=======
		let mut state = state.replace_backend(backend);
		let options = TransactOptions::with_no_tracing().dont_check_nonce();
		let res = Executive::new(&mut state, &env_info, &*self.engine).transact(&transaction, options);
>>>>>>> d520aa26

	fn epoch_signal(&self, hash: H256) -> Option<Vec<u8>> {
		// pending transitions are never deleted, and do not contain
		// finality proofs by definition.
		self.chain.read().get_pending_transition(hash).map(|pending| pending.proof)
	}
}

impl Drop for Client {
	fn drop(&mut self) {
		self.engine.stop();
	}
}

/// Returns `LocalizedReceipt` given `LocalizedTransaction`
/// and a vector of receipts from given block up to transaction index.
fn transaction_receipt(engine: &Engine, mut tx: LocalizedTransaction, mut receipts: Vec<Receipt>) -> LocalizedReceipt {
	assert_eq!(receipts.len(), tx.transaction_index + 1, "All previous receipts are provided.");

	let sender = tx.sender();
	let receipt = receipts.pop().expect("Current receipt is provided; qed");
	let prior_gas_used = match tx.transaction_index {
		0 => 0.into(),
		i => receipts.get(i - 1).expect("All previous receipts are provided; qed").gas_used,
	};
	let no_of_logs = receipts.into_iter().map(|receipt| receipt.logs.len()).sum::<usize>();
	let transaction_hash = tx.hash();
	let block_hash = tx.block_hash;
	let block_number = tx.block_number;
	let transaction_index = tx.transaction_index;

	LocalizedReceipt {
		transaction_hash: transaction_hash,
		transaction_index: transaction_index,
		block_hash: block_hash,
		block_number: block_number,
		cumulative_gas_used: receipt.gas_used,
		gas_used: receipt.gas_used - prior_gas_used,
		contract_address: match tx.action {
			Action::Call(_) => None,
			Action::Create => Some(contract_address(engine.create_address_scheme(block_number), &sender, &tx.nonce, &tx.data).0)
		},
		logs: receipt.logs.into_iter().enumerate().map(|(i, log)| LocalizedLogEntry {
			entry: log,
			block_hash: block_hash,
			block_number: block_number,
			transaction_hash: transaction_hash,
			transaction_index: transaction_index,
			transaction_log_index: i,
			log_index: no_of_logs + i,
		}).collect(),
		log_bloom: receipt.log_bloom,
		state_root: receipt.state_root,
	}
}

#[cfg(test)]
mod tests {

	#[test]
	fn should_not_cache_details_before_commit() {
		use client::BlockChainClient;
		use tests::helpers::*;

		use std::thread;
		use std::time::Duration;
		use std::sync::Arc;
		use std::sync::atomic::{AtomicBool, Ordering};
		use util::kvdb::DBTransaction;

		let client = generate_dummy_client(0);
		let genesis = client.chain_info().best_block_hash;
		let (new_hash, new_block) = get_good_dummy_block_hash();

		let go = {
			// Separate thread uncommited transaction
			let go = Arc::new(AtomicBool::new(false));
			let go_thread = go.clone();
			let another_client = client.clone();
			thread::spawn(move || {
				let mut batch = DBTransaction::new();
				another_client.chain.read().insert_block(&mut batch, &new_block, Vec::new());
				go_thread.store(true, Ordering::SeqCst);
			});
			go
		};

		while !go.load(Ordering::SeqCst) { thread::park_timeout(Duration::from_millis(5)); }

		assert!(client.tree_route(&genesis, &new_hash).is_none());
	}

	#[test]
	fn should_return_correct_log_index() {
		use super::transaction_receipt;
		use ethkey::KeyPair;
		use log_entry::{LogEntry, LocalizedLogEntry};
		use receipt::{Receipt, LocalizedReceipt};
		use transaction::{Transaction, LocalizedTransaction, Action};
		use util::Hashable;
		use tests::helpers::TestEngine;

		// given
		let key = KeyPair::from_secret_slice(&"test".sha3()).unwrap();
		let secret = key.secret();
		let engine = TestEngine::new(0);

		let block_number = 1;
		let block_hash = 5.into();
		let state_root = Some(99.into());
		let gas_used = 10.into();
		let raw_tx = Transaction {
			nonce: 0.into(),
			gas_price: 0.into(),
			gas: 21000.into(),
			action: Action::Call(10.into()),
			value: 0.into(),
			data: vec![],
		};
		let tx1 = raw_tx.clone().sign(secret, None);
		let transaction = LocalizedTransaction {
			signed: tx1.clone().into(),
			block_number: block_number,
			block_hash: block_hash,
			transaction_index: 1,
			cached_sender: Some(tx1.sender()),
		};
		let logs = vec![LogEntry {
			address: 5.into(),
			topics: vec![],
			data: vec![],
		}, LogEntry {
			address: 15.into(),
			topics: vec![],
			data: vec![],
		}];
		let receipts = vec![Receipt {
			state_root: state_root,
			gas_used: 5.into(),
			log_bloom: Default::default(),
			logs: vec![logs[0].clone()],
		}, Receipt {
			state_root: state_root,
			gas_used: gas_used,
			log_bloom: Default::default(),
			logs: logs.clone(),
		}];

		// when
		let receipt = transaction_receipt(&engine, transaction, receipts);

		// then
		assert_eq!(receipt, LocalizedReceipt {
			transaction_hash: tx1.hash(),
			transaction_index: 1,
			block_hash: block_hash,
			block_number: block_number,
			cumulative_gas_used: gas_used,
			gas_used: gas_used - 5.into(),
			contract_address: None,
			logs: vec![LocalizedLogEntry {
				entry: logs[0].clone(),
				block_hash: block_hash,
				block_number: block_number,
				transaction_hash: tx1.hash(),
				transaction_index: 1,
				transaction_log_index: 0,
				log_index: 1,
			}, LocalizedLogEntry {
				entry: logs[1].clone(),
				block_hash: block_hash,
				block_number: block_number,
				transaction_hash: tx1.hash(),
				transaction_index: 1,
				transaction_log_index: 1,
				log_index: 2,
			}],
			log_bloom: Default::default(),
			state_root: state_root,
		});
	}
}<|MERGE_RESOLUTION|>--- conflicted
+++ resolved
@@ -1981,7 +1981,6 @@
 		env_info.gas_limit = transaction.gas.clone();
 		let mut jdb = self.state_db.lock().journal_db().boxed_clone();
 
-<<<<<<< HEAD
 		state::prove_transaction(
 			jdb.as_hashdb_mut(),
 			header.state_root().clone(),
@@ -1992,11 +1991,6 @@
 			false,
 		)
 	}
-=======
-		let mut state = state.replace_backend(backend);
-		let options = TransactOptions::with_no_tracing().dont_check_nonce();
-		let res = Executive::new(&mut state, &env_info, &*self.engine).transact(&transaction, options);
->>>>>>> d520aa26
 
 	fn epoch_signal(&self, hash: H256) -> Option<Vec<u8>> {
 		// pending transitions are never deleted, and do not contain
