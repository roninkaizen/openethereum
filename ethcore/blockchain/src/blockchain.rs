// Copyright 2015-2019 Parity Technologies (UK) Ltd.
// This file is part of Parity Ethereum.

// Parity Ethereum is free software: you can redistribute it and/or modify
// it under the terms of the GNU General Public License as published by
// the Free Software Foundation, either version 3 of the License, or
// (at your option) any later version.

// Parity Ethereum is distributed in the hope that it will be useful,
// but WITHOUT ANY WARRANTY; without even the implied warranty of
// MERCHANTABILITY or FITNESS FOR A PARTICULAR PURPOSE.  See the
// GNU General Public License for more details.

// You should have received a copy of the GNU General Public License
// along with Parity Ethereum.  If not, see <http://www.gnu.org/licenses/>.

//! Blockchain database.

use std::{
    collections::{HashMap, HashSet},
    io, mem,
    path::Path,
    sync::Arc,
};

use ansi_term::Colour;
use blooms_db;
use common_types::{
    blockchain_info::BlockChainInfo,
    encoded,
    engines::{
        epoch::{PendingTransition as PendingEpochTransition, Transition as EpochTransition},
        ForkChoice,
    },
    header::{ExtendedHeader, Header},
    log_entry::{LocalizedLogEntry, LogEntry},
    receipt::Receipt,
    transaction::LocalizedTransaction,
    tree_route::TreeRoute,
    view,
    views::{BlockView, HeaderView},
    BlockNumber,
};
use ethcore_db::{
    self as db,
    cache_manager::CacheManager,
    keys::{BlockDetails, BlockReceipts, EpochTransitions, TransactionAddress, EPOCH_KEY_PREFIX},
    CacheUpdatePolicy, Readable, Writable,
};
use ethereum_types::{Bloom, BloomRef, H256, U256};
use heapsize::HeapSizeOf;
use itertools::Itertools;
use kvdb::{DBTransaction, KeyValueDB};
use log::{info, trace, warn};
use parity_bytes::Bytes;
use parking_lot::{Mutex, RwLock};
use rayon::prelude::*;
use rlp::RlpStream;
use rlp_compress::{blocks_swapper, compress, decompress};

use crate::{
    best_block::{BestAncientBlock, BestBlock},
    block_info::{BlockInfo, BlockLocation, BranchBecomingCanonChainData},
    update::{ExtrasInsert, ExtrasUpdate},
    CacheSize, Config, ImportRoute,
};

/// Database backing `BlockChain`.
pub trait BlockChainDB: Send + Sync {
    /// Generic key value store.
    fn key_value(&self) -> &Arc<dyn KeyValueDB>;

    /// Header blooms database.
    fn blooms(&self) -> &blooms_db::Database;

    /// Trace blooms database.
    fn trace_blooms(&self) -> &blooms_db::Database;

    /// Restore the DB from the given path
    fn restore(&self, new_db: &str) -> Result<(), io::Error> {
        // First, close the Blooms databases
        self.blooms().close()?;
        self.trace_blooms().close()?;

        // Restore the key_value DB
        self.key_value().restore(new_db)?;

        // Re-open the Blooms databases
        self.blooms().reopen()?;
        self.trace_blooms().reopen()?;
        Ok(())
    }
}

/// Generic database handler. This trait contains one function `open`. When called, it opens database with a
/// predefined config.
pub trait BlockChainDBHandler: Send + Sync {
    /// Open the predefined key-value database.
    fn open(&self, path: &Path) -> io::Result<Arc<dyn BlockChainDB>>;
}

/// Interface for querying blocks by hash and by number.
pub trait BlockProvider {
    /// Returns true if the given block is known
    /// (though not necessarily a part of the canon chain).
    fn is_known(&self, hash: &H256) -> bool;

    /// Returns true if the given block is known and in the canon chain.
    fn is_canon(&self, hash: &H256) -> bool {
        let is_canon = || Some(hash == &self.block_hash(self.block_number(hash)?)?);
        is_canon().unwrap_or(false)
    }

    /// Get the first block of the best part of the chain.
    /// Return `None` if there is no gap and the first block is the genesis.
    /// Any queries of blocks which precede this one are not guaranteed to
    /// succeed.
    fn first_block(&self) -> Option<H256>;

    /// Get the number of the first block.
    fn first_block_number(&self) -> Option<BlockNumber> {
        self.first_block().map(|b| self.block_number(&b).expect("First block is always set to an existing block or `None`. Existing block always has a number; qed"))
    }

    /// Get the best block of an first block sequence if there is a gap.
    fn best_ancient_block(&self) -> Option<H256>;

    /// Get the number of the first block.
    fn best_ancient_number(&self) -> Option<BlockNumber> {
        self.best_ancient_block().map(|h| self.block_number(&h).expect("Ancient block is always set to an existing block or `None`. Existing block always has a number; qed"))
    }
    /// Get raw block data
    fn block(&self, hash: &H256) -> Option<encoded::Block>;

    /// Get the familial details concerning a block.
    fn block_details(&self, hash: &H256) -> Option<BlockDetails>;

    /// Get the hash of given block's number.
    fn block_hash(&self, index: BlockNumber) -> Option<H256>;

    /// Get the address of transaction with given hash.
    fn transaction_address(&self, hash: &H256) -> Option<TransactionAddress>;

    /// Get receipts of block with given hash.
    fn block_receipts(&self, hash: &H256) -> Option<BlockReceipts>;

    /// Get the header RLP of a block.
    fn block_header_data(&self, hash: &H256) -> Option<encoded::Header>;

    /// Get the block body (uncles and transactions).
    fn block_body(&self, hash: &H256) -> Option<encoded::Body>;

    /// Get a list of uncles for a given block.
    /// Returns None if block does not exist.
    fn uncles(&self, hash: &H256) -> Option<Vec<Header>> {
        self.block_body(hash).map(|body| body.uncles())
    }

    /// Get a list of uncle hashes for a given block.
    /// Returns None if block does not exist.
    fn uncle_hashes(&self, hash: &H256) -> Option<Vec<H256>> {
        self.block_body(hash).map(|body| body.uncle_hashes())
    }

    /// Get the number of given block's hash.
    fn block_number(&self, hash: &H256) -> Option<BlockNumber> {
        self.block_header_data(hash).map(|header| header.number())
    }

    /// Get transaction with given transaction hash.
    fn transaction(&self, address: &TransactionAddress) -> Option<LocalizedTransaction> {
        self.block_body(&address.block_hash).and_then(|body| {
            self.block_number(&address.block_hash).and_then(|n| {
                body.view()
                    .localized_transaction_at(&address.block_hash, n, address.index)
            })
        })
    }

    /// Get a list of transactions for a given block.
    /// Returns None if block does not exist.
    fn transactions(&self, hash: &H256) -> Option<Vec<LocalizedTransaction>> {
        self.block_body(hash).and_then(|body| {
            self.block_number(hash)
                .map(|n| body.view().localized_transactions(hash, n))
        })
    }

    /// Returns reference to genesis hash.
    fn genesis_hash(&self) -> H256 {
        self.block_hash(0)
            .expect("Genesis hash should always exist")
    }

    /// Returns the header of the genesis block.
    fn genesis_header(&self) -> encoded::Header {
        self.block_header_data(&self.genesis_hash())
            .expect("Genesis header always stored; qed")
    }

    /// Returns numbers of blocks containing given bloom.
    fn blocks_with_bloom<'a, B, I, II>(
        &self,
        blooms: II,
        from_block: BlockNumber,
        to_block: BlockNumber,
    ) -> Vec<BlockNumber>
    where
        BloomRef<'a>: From<B>,
        II: IntoIterator<Item = B, IntoIter = I> + Copy,
        I: Iterator<Item = B>,
        Self: Sized;

    /// Returns logs matching given filter.
    fn logs<F>(
        &self,
        blocks: Vec<H256>,
        matches: F,
        limit: Option<usize>,
    ) -> Vec<LocalizedLogEntry>
    where
        F: Fn(&LogEntry) -> bool + Send + Sync,
        Self: Sized;
}

/// Interface for querying blocks with pending db transaction by hash and by number.
trait InTransactionBlockProvider {
    /// Get the familial details concerning a block.
    fn uncommitted_block_details(&self, hash: &H256) -> Option<BlockDetails>;
}

#[derive(Debug, Hash, Eq, PartialEq, Clone)]
enum CacheId {
    BlockHeader(H256),
    BlockBody(H256),
    BlockDetails(H256),
    BlockHashes(BlockNumber),
    TransactionAddresses(H256),
    BlockReceipts(H256),
}

/// Structure providing fast access to blockchain data.
///
/// **Does not do input data verification.**
pub struct BlockChain {
    // All locks must be captured in the order declared here.
    best_block: RwLock<BestBlock>,
    // Stores best block of the first uninterrupted sequence of blocks. `None` if there are no gaps.
    // Only updated with `insert_unordered_block`.
    best_ancient_block: RwLock<Option<BestAncientBlock>>,
    // Stores the last block of the last sequence of blocks. `None` if there are no gaps.
    // This is calculated on start and does not get updated.
    first_block: Option<H256>,

    // block cache
    block_headers: RwLock<HashMap<H256, encoded::Header>>,
    block_bodies: RwLock<HashMap<H256, encoded::Body>>,

    // extra caches
    block_details: RwLock<HashMap<H256, BlockDetails>>,
    block_hashes: RwLock<HashMap<BlockNumber, H256>>,
    transaction_addresses: RwLock<HashMap<H256, TransactionAddress>>,
    block_receipts: RwLock<HashMap<H256, BlockReceipts>>,

    db: Arc<dyn BlockChainDB>,

    cache_man: Mutex<CacheManager<CacheId>>,

    pending_best_ancient_block: RwLock<Option<Option<BestAncientBlock>>>,
    pending_best_block: RwLock<Option<BestBlock>>,
    pending_block_hashes: RwLock<HashMap<BlockNumber, H256>>,
    pending_block_details: RwLock<HashMap<H256, BlockDetails>>,
    pending_transaction_addresses: RwLock<HashMap<H256, Option<TransactionAddress>>>,
}

impl BlockProvider for BlockChain {
    /// Returns true if the given block is known
    /// (though not necessarily a part of the canon chain).
    fn is_known(&self, hash: &H256) -> bool {
        self.db
            .key_value()
            .exists_with_cache(db::COL_EXTRA, &self.block_details, hash)
    }

    fn first_block(&self) -> Option<H256> {
        self.first_block.clone()
    }

    fn best_ancient_block(&self) -> Option<H256> {
        self.best_ancient_block.read().as_ref().map(|b| b.hash)
    }

    fn best_ancient_number(&self) -> Option<BlockNumber> {
        self.best_ancient_block.read().as_ref().map(|b| b.number)
    }

    /// Get raw block data
    fn block(&self, hash: &H256) -> Option<encoded::Block> {
        let header = self.block_header_data(hash)?;
        let body = self.block_body(hash)?;
        Some(encoded::Block::new_from_header_and_body(
            &header.view(),
            &body.view(),
        ))
    }

    /// Get block header data
    fn block_header_data(&self, hash: &H256) -> Option<encoded::Header> {
        // Check cache first
        {
            let read = self.block_headers.read();
            if let Some(v) = read.get(hash) {
                return Some(v.clone());
            }
        }

        // Check if it's the best block
        {
            let best_block = self.best_block.read();
            if &best_block.header.hash() == hash {
                return Some(best_block.header.encoded());
            }
        }

        // Read from DB and populate cache
        let b = self.db.key_value().get(db::COL_HEADERS, hash).expect(
            "Low level database error when fetching block header data. Some issue with disk?",
        )?;

        let header = encoded::Header::new(decompress(&b, blocks_swapper()).into_vec());
        let mut write = self.block_headers.write();
        write.insert(*hash, header.clone());

        self.cache_man.lock().note_used(CacheId::BlockHeader(*hash));
        Some(header)
    }

    /// Get block body data
    fn block_body(&self, hash: &H256) -> Option<encoded::Body> {
        // Check cache first
        {
            let read = self.block_bodies.read();
            if let Some(v) = read.get(hash) {
                return Some(v.clone());
            }
        }

        // Check if it's the best block
        {
            let best_block = self.best_block.read();
            if &best_block.header.hash() == hash {
                return Some(encoded::Body::new(Self::block_to_body(
                    best_block.block.rlp().as_raw(),
                )));
            }
        }

        // Read from DB and populate cache
        let b = self.db.key_value().get(db::COL_BODIES, hash).expect(
            "Low level database error when fetching block body data. Some issue with disk?",
        )?;

        let body = encoded::Body::new(decompress(&b, blocks_swapper()).into_vec());
        let mut write = self.block_bodies.write();
        write.insert(*hash, body.clone());

        self.cache_man.lock().note_used(CacheId::BlockBody(*hash));
        Some(body)
    }

    /// Get the familial details concerning a block.
    fn block_details(&self, hash: &H256) -> Option<BlockDetails> {
        let result =
            self.db
                .key_value()
                .read_with_cache(db::COL_EXTRA, &self.block_details, hash)?;
        self.cache_man
            .lock()
            .note_used(CacheId::BlockDetails(*hash));
        Some(result)
    }

    /// Get the hash of given block's number.
    fn block_hash(&self, index: BlockNumber) -> Option<H256> {
        let result =
            self.db
                .key_value()
                .read_with_cache(db::COL_EXTRA, &self.block_hashes, &index)?;
        self.cache_man.lock().note_used(CacheId::BlockHashes(index));
        Some(result)
    }

    /// Get the address of transaction with given hash.
    fn transaction_address(&self, hash: &H256) -> Option<TransactionAddress> {
        let result = self.db.key_value().read_with_cache(
            db::COL_EXTRA,
            &self.transaction_addresses,
            hash,
        )?;
        self.cache_man
            .lock()
            .note_used(CacheId::TransactionAddresses(*hash));
        Some(result)
    }

    /// Get receipts of block with given hash.
    fn block_receipts(&self, hash: &H256) -> Option<BlockReceipts> {
        let result =
            self.db
                .key_value()
                .read_with_cache(db::COL_EXTRA, &self.block_receipts, hash)?;
        self.cache_man
            .lock()
            .note_used(CacheId::BlockReceipts(*hash));
        Some(result)
    }

    /// Returns numbers of blocks containing given bloom.
    fn blocks_with_bloom<'a, B, I, II>(
        &self,
        blooms: II,
        from_block: BlockNumber,
        to_block: BlockNumber,
    ) -> Vec<BlockNumber>
    where
        BloomRef<'a>: From<B>,
        II: IntoIterator<Item = B, IntoIter = I> + Copy,
        I: Iterator<Item = B>,
    {
        self.db
            .blooms()
            .filter(from_block, to_block, blooms)
            .expect("Low level database error when searching blooms. Some issue with disk?")
    }

    /// Returns logs matching given filter. The order of logs returned will be the same as the order of the blocks
    /// provided. And it's the callers responsibility to sort blocks provided in advance.
    fn logs<F>(
        &self,
        mut blocks: Vec<H256>,
        matches: F,
        limit: Option<usize>,
    ) -> Vec<LocalizedLogEntry>
    where
        F: Fn(&LogEntry) -> bool + Send + Sync,
        Self: Sized,
    {
        // sort in reverse order
        blocks.reverse();

        let mut logs = blocks
			.chunks(128)
			.flat_map(move |blocks_chunk| {
				blocks_chunk.into_par_iter()
					.filter_map(|hash| self.block_number(&hash).map(|r| (r, hash)))
					.filter_map(|(number, hash)| self.block_receipts(&hash).map(|r| (number, hash, r.receipts)))
					.filter_map(|(number, hash, receipts)| self.block_body(&hash).map(|ref b| (number, hash, receipts, b.transaction_hashes())))
					.flat_map(|(number, hash, mut receipts, mut hashes)| {
						if receipts.len() != hashes.len() {
							warn!("Block {} ({}) has different number of receipts ({}) to transactions ({}). Database corrupt?", number, hash, receipts.len(), hashes.len());
							assert!(false);
						}
						let mut log_index = receipts.iter().fold(0, |sum, receipt| sum + receipt.logs.len());

						let receipts_len = receipts.len();
						hashes.reverse();
						receipts.reverse();
						receipts.into_iter()
							.map(|receipt| receipt.logs)
							.zip(hashes)
							.enumerate()
							.flat_map(move |(index, (mut logs, tx_hash))| {
								let current_log_index = log_index;
								let no_of_logs = logs.len();
								log_index -= no_of_logs;

								logs.reverse();
								logs.into_iter()
									.enumerate()
									.map(move |(i, log)| LocalizedLogEntry {
										entry: log,
										block_hash: *hash,
										block_number: number,
										transaction_hash: tx_hash,
										// iterating in reverse order
										transaction_index: receipts_len - index - 1,
										transaction_log_index: no_of_logs - i - 1,
										log_index: current_log_index - i - 1,
									})
							})
							.filter(|log_entry| matches(&log_entry.entry))
							.take(limit.unwrap_or(::std::usize::MAX))
							.collect::<Vec<_>>()
					})
					.collect::<Vec<_>>()
			})
			.take(limit.unwrap_or(::std::usize::MAX))
			.collect::<Vec<LocalizedLogEntry>>();
        logs.reverse();
        logs
    }
}

impl InTransactionBlockProvider for BlockChain {
    fn uncommitted_block_details(&self, hash: &H256) -> Option<BlockDetails> {
        let result = self.db.key_value().read_with_two_layer_cache(
            db::COL_EXTRA,
            &self.pending_block_details,
            &self.block_details,
            hash,
        )?;
        self.cache_man
            .lock()
            .note_used(CacheId::BlockDetails(*hash));
        Some(result)
    }
}

/// An iterator which walks the blockchain towards the genesis.
#[derive(Clone)]
pub struct AncestryIter<'a> {
    current: H256,
    chain: &'a BlockChain,
}

impl<'a> Iterator for AncestryIter<'a> {
    type Item = H256;
    fn next(&mut self) -> Option<H256> {
        if self.current.is_zero() {
            None
        } else {
            self.chain
                .block_details(&self.current)
                .map(|details| mem::replace(&mut self.current, details.parent))
        }
    }
}

/// An iterator which walks the blockchain towards the genesis, with metadata information.
pub struct AncestryWithMetadataIter<'a> {
    current: H256,
    chain: &'a BlockChain,
}

impl<'a> Iterator for AncestryWithMetadataIter<'a> {
    type Item = ExtendedHeader;
    fn next(&mut self) -> Option<ExtendedHeader> {
        if self.current.is_zero() {
            None
        } else {
            let details = self.chain.block_details(&self.current);
            let header = self.chain.block_header_data(&self.current).map(|h| {
                h.decode()
                    .expect("Stored block header data is valid RLP; qed")
            });

            match (details, header) {
                (Some(details), Some(header)) => {
                    self.current = details.parent;
                    Some(ExtendedHeader {
                        parent_total_difficulty: details.total_difficulty - *header.difficulty(),
                        is_finalized: details.is_finalized,
                        header,
                    })
                }
                _ => {
                    self.current = H256::default();
                    None
                }
            }
        }
    }
}

/// An iterator which walks all epoch transitions.
/// Returns epoch transitions.
pub struct EpochTransitionIter<'a> {
    chain: &'a BlockChain,
    prefix_iter: Box<dyn Iterator<Item = (Box<[u8]>, Box<[u8]>)> + 'a>,
}

impl<'a> Iterator for EpochTransitionIter<'a> {
    type Item = (u64, EpochTransition);

    fn next(&mut self) -> Option<Self::Item> {
        loop {
            // some epochs never occurred on the main chain.
            let (key, val) = self.prefix_iter.next()?;

            // iterator may continue beyond values beginning with this
            // prefix.
            if !key.starts_with(&EPOCH_KEY_PREFIX[..]) {
                return None;
            }

            let transitions: EpochTransitions = ::rlp::decode(&val[..])
                .expect("decode error: the db is corrupted or the data structure has changed");

            // if there are multiple candidates, at most one will be on the
            // canon chain.
            for transition in transitions.candidates.into_iter() {
                let is_in_canon_chain = self
                    .chain
                    .block_hash(transition.block_number)
                    .map_or(false, |hash| hash == transition.block_hash);

                // if the transition is within the block gap, there will only be
                // one candidate, and it will be from a snapshot restored from.
                let is_ancient = self
                    .chain
                    .first_block_number()
                    .map_or(false, |first| first > transition.block_number);

                if is_ancient || is_in_canon_chain {
                    return Some((transitions.number, transition));
                }
            }
        }
    }
}

impl BlockChain {
    /// Create new instance of blockchain from given Genesis.
    pub fn new(config: Config, genesis: &[u8], db: Arc<dyn BlockChainDB>) -> BlockChain {
        // 400 is the average size of the key
        let cache_man = CacheManager::new(config.pref_cache_size, config.max_cache_size, 400);

        let mut bc = BlockChain {
            first_block: None,
            best_block: RwLock::new(BestBlock {
                // BestBlock will be overwritten anyway.
                header: Default::default(),
                total_difficulty: Default::default(),
                block: encoded::Block::new(genesis.into()),
            }),
            best_ancient_block: RwLock::new(None),
            block_headers: RwLock::new(HashMap::new()),
            block_bodies: RwLock::new(HashMap::new()),
            block_details: RwLock::new(HashMap::new()),
            block_hashes: RwLock::new(HashMap::new()),
            transaction_addresses: RwLock::new(HashMap::new()),
            block_receipts: RwLock::new(HashMap::new()),
            db: db.clone(),
            cache_man: Mutex::new(cache_man),
            pending_best_ancient_block: RwLock::new(None),
            pending_best_block: RwLock::new(None),
            pending_block_hashes: RwLock::new(HashMap::new()),
            pending_block_details: RwLock::new(HashMap::new()),
            pending_transaction_addresses: RwLock::new(HashMap::new()),
        };

        // load best block
<<<<<<< HEAD
        let best_block_hash = match bc
            .db
            .key_value()
            .get(db::COL_EXTRA, b"best")
            .expect("Low-level database error when fetching 'best' block. Some issue with disk?")
        {
            Some(best) => H256::from_slice(&best),
            None => {
                // best block does not exist
                // we need to insert genesis into the cache
                let block = view!(BlockView, genesis);
                let header = block.header_view();
                let hash = block.hash();

                let details = BlockDetails {
                    number: header.number(),
                    total_difficulty: header.difficulty(),
                    parent: header.parent_hash(),
                    children: vec![],
                    is_finalized: false,
                };

                let mut batch = DBTransaction::new();
                batch.put(db::COL_HEADERS, &hash, block.header_rlp().as_raw());
                batch.put(db::COL_BODIES, &hash, &Self::block_to_body(genesis));

                batch.write(db::COL_EXTRA, &hash, &details);
                batch.write(db::COL_EXTRA, &header.number(), &hash);

                batch.put(db::COL_EXTRA, b"best", &hash);
                bc.db.key_value().write(batch).expect(
                    "Low level database error when fetching 'best' block. Some issue with disk?",
                );
                hash
            }
        };
=======
        let best_block_hash =
            match bc.db.key_value().get(db::COL_EXTRA, b"best").expect(
                "Low-level database error when fetching 'best' block. Some issue with disk?",
            ) {
                Some(best) => H256::from_slice(&best),
                None => {
                    // best block does not exist
                    // we need to insert genesis into the cache
                    let block = view!(BlockView, genesis);
                    let header = block.header_view();
                    let hash = block.hash();

                    let details = BlockDetails {
                        number: header.number(),
                        total_difficulty: header.difficulty(),
                        parent: header.parent_hash(),
                        children: vec![],
                        is_finalized: false,
                    };

                    let mut batch = DBTransaction::new();
                    batch.put(db::COL_HEADERS, &hash, block.header_rlp().as_raw());
                    batch.put(db::COL_BODIES, &hash, &Self::block_to_body(genesis));

                    batch.write(db::COL_EXTRA, &hash, &details);
                    batch.write(db::COL_EXTRA, &header.number(), &hash);

                    batch.put(db::COL_EXTRA, b"best", &hash);
                    bc.db.key_value().write(batch).expect(
                    "Low level database error when fetching 'best' block. Some issue with disk?",
                );
                    hash
                }
            };
>>>>>>> 8dda4936

        {
            // Fetch best block details
            let best_block_total_difficulty = bc.block_details(&best_block_hash)
				.expect("Best block is from a known block hash; a known block hash always comes with a known block detail; qed")
				.total_difficulty;
            let best_block_rlp = bc
                .block(&best_block_hash)
                .expect("Best block is from a known block hash; qed");

            // and write them to the cache.
            let mut best_block = bc.best_block.write();
            *best_block = BestBlock {
                total_difficulty: best_block_total_difficulty,
                header: best_block_rlp.decode_header(),
                block: best_block_rlp,
            };
        }

        {
            let best_block_number = bc.best_block.read().header.number();
            // Fetch first and best ancient block details
            let raw_first = bc
                .db
                .key_value()
                .get(db::COL_EXTRA, b"first")
                .expect(
                    "Low level database error when fetching 'first' block. Some issue with disk?",
                )
                .map(|v| v.into_vec());
            let mut best_ancient = bc.db.key_value().get(db::COL_EXTRA, b"ancient")
				.expect("Low level database error when fetching 'best ancient' block. Some issue with disk?")
				.map(|h| H256::from_slice(&h));
            let best_ancient_number;
            if best_ancient.is_none() && best_block_number > 1 && bc.block_hash(1).is_none() {
                best_ancient = Some(bc.genesis_hash());
                best_ancient_number = Some(0);
            } else {
                best_ancient_number = best_ancient.as_ref().and_then(|h| bc.block_number(h));
            }

            // binary search for the first block.
            match raw_first {
                None => {
                    let (mut f, mut hash) = (best_block_number, best_block_hash);
                    let mut l = best_ancient_number.unwrap_or(0);

                    loop {
                        if l >= f {
                            break;
                        }

                        let step = (f - l) >> 1;
                        let m = l + step;

                        match bc.block_hash(m) {
                            Some(h) => {
                                f = m;
                                hash = h
                            }
                            None => l = m + 1,
                        }
                    }

                    if hash != bc.genesis_hash() {
                        trace!("First block calculated: {:?}", hash);
                        let mut batch = db.key_value().transaction();
                        batch.put(db::COL_EXTRA, b"first", &hash);
                        db.key_value().write(batch).expect("Low level database error when writing 'first' block. Some issue with disk?");
                        bc.first_block = Some(hash);
                    }
                }
                Some(raw_first) => {
                    bc.first_block = Some(H256::from_slice(&raw_first));
                }
            }

            // and write them
            if let (Some(hash), Some(number)) = (best_ancient, best_ancient_number) {
                let mut best_ancient_block = bc.best_ancient_block.write();
                *best_ancient_block = Some(BestAncientBlock {
                    hash: hash,
                    number: number,
                });
            }
        }

        bc
    }

    /// Returns true if the given parent block has given child
    /// (though not necessarily a part of the canon chain).
    fn is_known_child(&self, parent: &H256, hash: &H256) -> bool {
        self.db
            .key_value()
            .read_with_cache(db::COL_EXTRA, &self.block_details, parent)
            .map_or(false, |d| d.children.contains(hash))
    }

    /// Returns a tree route between `from` and `to`, which is a tuple of:
    ///
    /// - a vector of hashes of all blocks, ordered from `from` to `to`.
    ///
    /// - common ancestor of these blocks.
    ///
    /// - an index where best common ancestor would be
    ///
    /// 1.) from newer to older
    ///
    /// - bc: `A1 -> A2 -> A3 -> A4 -> A5`
    /// - from: A5, to: A4
    /// - route:
    ///
    ///   ```json
    ///   { blocks: [A5], ancestor: A4, index: 1 }
    ///   ```
    ///
    /// 2.) from older to newer
    ///
    /// - bc: `A1 -> A2 -> A3 -> A4 -> A5`
    /// - from: A3, to: A4
    /// - route:
    ///
    ///   ```json
    ///   { blocks: [A4], ancestor: A3, index: 0 }
    ///   ```
    ///
    /// 3.) fork:
    ///
    /// - bc:
    ///
    ///   ```text
    ///   A1 -> A2 -> A3 -> A4
    ///              -> B3 -> B4
    ///   ```
    /// - from: B4, to: A4
    /// - route:
    ///
    ///   ```json
    ///   { blocks: [B4, B3, A3, A4], ancestor: A2, index: 2 }
    ///   ```
    ///
    /// If the tree route verges into pruned or unknown blocks,
    /// `None` is returned.
    ///
    /// `is_from_route_finalized` returns whether the `from` part of the
    /// route contains a finalized block. This only holds if the two parts (from
    /// and to) are on different branches, ie. on 2 different forks.
    pub fn tree_route(&self, from: H256, to: H256) -> Option<TreeRoute> {
        let mut from_branch = vec![];
        let mut is_from_route_finalized = false;
        let mut to_branch = vec![];

        let mut from_details = self.block_details(&from)?;
        let mut to_details = self.block_details(&to)?;
        let mut current_from = from;
        let mut current_to = to;

        // reset from && to to the same level
        while from_details.number > to_details.number {
            from_branch.push(current_from);
            is_from_route_finalized = is_from_route_finalized || from_details.is_finalized;
            current_from = from_details.parent.clone();
            from_details = self.block_details(&from_details.parent)?;
        }

        while to_details.number > from_details.number {
            to_branch.push(current_to);
            current_to = to_details.parent.clone();
            to_details = self.block_details(&to_details.parent)?;
        }

        assert_eq!(from_details.number, to_details.number);

        // move to shared parent
        while current_from != current_to {
            from_branch.push(current_from);
            is_from_route_finalized = is_from_route_finalized || from_details.is_finalized;
            current_from = from_details.parent.clone();
            from_details = self.block_details(&from_details.parent)?;

            to_branch.push(current_to);
            current_to = to_details.parent.clone();
            to_details = self.block_details(&to_details.parent)?;
        }

        let index = from_branch.len();

        from_branch.extend(to_branch.into_iter().rev());

        Some(TreeRoute {
            blocks: from_branch,
            ancestor: current_from,
            index: index,
            is_from_route_finalized: is_from_route_finalized,
        })
    }

    /// Inserts a verified, known block from the canonical chain.
    ///
    /// Can be performed out-of-order, but care must be taken that the final chain is in a correct state.
    /// This is used by snapshot restoration and when downloading missing blocks for the chain gap.
    /// `is_best` forces the best block to be updated to this block.
    /// `is_ancient` forces the best block of the first block sequence to be updated to this block.
    /// `parent_td` is a parent total diffuculty
    /// Supply a dummy parent total difficulty when the parent block may not be in the chain.
    /// Returns true if the block is disconnected.
    pub fn insert_unordered_block(
        &self,
        batch: &mut DBTransaction,
        block: encoded::Block,
        receipts: Vec<Receipt>,
        parent_td: Option<U256>,
        is_best: bool,
        is_ancient: bool,
    ) -> bool {
        let block_number = block.header_view().number();
        let block_parent_hash = block.header_view().parent_hash();
        let block_difficulty = block.header_view().difficulty();
        let hash = block.header_view().hash();

        if self.is_known(&hash) {
            return false;
        }

        assert!(self.pending_best_block.read().is_none());

        let compressed_header = compress(block.header_view().rlp().as_raw(), blocks_swapper());
        let compressed_body = compress(&Self::block_to_body(block.raw()), blocks_swapper());

        // store block in db
        batch.put(db::COL_HEADERS, &hash, &compressed_header);
        batch.put(db::COL_BODIES, &hash, &compressed_body);

        let maybe_parent = self.uncommitted_block_details(&block_parent_hash);

        if let Some(parent_details) = maybe_parent {
            // parent known to be in chain.
            let info = BlockInfo {
                hash: hash,
                number: block_number,
                total_difficulty: parent_details.total_difficulty + block_difficulty,
                location: BlockLocation::CanonChain,
            };

            self.prepare_update(
                batch,
                ExtrasUpdate {
                    block_hashes: self.prepare_block_hashes_update(&info),
                    block_details: self.prepare_block_details_update(
                        block_parent_hash,
                        &info,
                        false,
                    ),
                    block_receipts: self.prepare_block_receipts_update(receipts, &info),
                    blocks_blooms: self
                        .prepare_block_blooms_update(block.header_view().log_bloom(), &info),
                    transactions_addresses: self.prepare_transaction_addresses_update(
                        block.view().transaction_hashes(),
                        &info,
                    ),
                    info: info,
                    block,
                },
                is_best,
            );

            if is_ancient {
                self.set_best_ancient_block(block_number, &hash, batch);
            }

            false
        } else {
            // parent not in the chain yet. we need the parent difficulty to proceed.
            let d = parent_td
				.expect("parent total difficulty always supplied for first block in chunk. only first block can have missing parent; qed");

            let info = BlockInfo {
                hash: hash,
                number: block_number,
                total_difficulty: d + block_difficulty,
                location: BlockLocation::CanonChain,
            };

            // TODO [sorpaas] support warp sync insertion of finalization and metadata.
            let block_details = BlockDetails {
                number: block_number,
                total_difficulty: info.total_difficulty,
                parent: block_parent_hash,
                children: Vec::new(),
                is_finalized: false,
            };

            let mut update = HashMap::new();
            update.insert(hash, block_details);

            self.prepare_update(
                batch,
                ExtrasUpdate {
                    block_hashes: self.prepare_block_hashes_update(&info),
                    block_details: update,
                    block_receipts: self.prepare_block_receipts_update(receipts, &info),
                    blocks_blooms: self
                        .prepare_block_blooms_update(block.header_view().log_bloom(), &info),
                    transactions_addresses: self.prepare_transaction_addresses_update(
                        block.view().transaction_hashes(),
                        &info,
                    ),
                    info: info,
                    block,
                },
                is_best,
            );
            true
        }
    }

    /// clears all caches, re-loads best block from disk for testing purposes
    pub fn clear_cache(&self) {
        self.block_bodies.write().clear();
        self.block_details.write().clear();
        self.block_hashes.write().clear();
        self.block_headers.write().clear();
        // Fetch best block details from disk
        let best_block_hash = self
            .db
            .key_value()
            .get(db::COL_EXTRA, b"best")
            .expect("Low-level database error when fetching 'best' block. Some issue with disk?")
            .as_ref()
            .map(|r| H256::from_slice(r))
            .unwrap();
        let best_block_total_difficulty = self.block_details(&best_block_hash)
			.expect("Best block is from a known block hash; a known block hash always comes with a known block detail; qed")
			.total_difficulty;
        let best_block_rlp = self
            .block(&best_block_hash)
            .expect("Best block is from a known block hash; qed");

        // and write them to the cache
        let mut best_block = self.best_block.write();
        *best_block = BestBlock {
            total_difficulty: best_block_total_difficulty,
            header: best_block_rlp.decode_header(),
            block: best_block_rlp,
        };
    }

    /// Update the best ancient block to the given hash, after checking that
    /// it's directly linked to the currently known best ancient block
    pub fn update_best_ancient_block(&self, hash: &H256) {
        // Get the block view of the next ancient block (it must
        // be in DB at this point)
        let block_view = match self.block(hash) {
            Some(v) => v,
            None => return,
        };

        // So that `best_ancient_block` gets unlocked before calling
        // `set_best_ancient_block`
        {
            // Get the target hash ; if there are no ancient block,
            // it means that the chain is already fully linked
            // Release the `best_ancient_block` RwLock
            let target_hash = {
                let best_ancient_block = self.best_ancient_block.read();
                let cur_ancient_block = match *best_ancient_block {
                    Some(ref b) => b,
                    None => return,
                };

                // Ensure that the new best ancient block is after the current one
                if block_view.number() <= cur_ancient_block.number {
                    return;
                }

                cur_ancient_block.hash.clone()
            };

            let mut block_hash = *hash;
            let mut is_linked = false;

            loop {
                if block_hash == target_hash {
                    is_linked = true;
                    break;
                }

                match self.block_details(&block_hash) {
                    Some(block_details) => {
                        block_hash = block_details.parent;
                    }
                    None => break,
                }
            }

            if !is_linked {
                trace!(target: "blockchain", "The given block {:x} is not linked to the known ancient block {:x}", hash, target_hash);
                return;
            }
        }

        let mut batch = self.db.key_value().transaction();
        self.set_best_ancient_block(block_view.number(), hash, &mut batch);
        self.db
            .key_value()
            .write(batch)
            .expect("Low level database error.");
    }

    /// Set the best ancient block with the given value: private method
    /// `best_ancient_block` must not be locked, otherwise a DeadLock would occur
    fn set_best_ancient_block(
        &self,
        block_number: BlockNumber,
        block_hash: &H256,
        batch: &mut DBTransaction,
    ) {
        let mut pending_best_ancient_block = self.pending_best_ancient_block.write();
        let ancient_number = self
            .best_ancient_block
            .read()
            .as_ref()
            .map_or(0, |b| b.number);
        if self.block_hash(block_number + 1).is_some() {
            trace!(target: "blockchain", "The two ends of the chain have met.");
            batch.delete(db::COL_EXTRA, b"ancient");
            *pending_best_ancient_block = Some(None);
        } else if block_number > ancient_number {
            trace!(target: "blockchain", "Updating the best ancient block to {}.", block_number);
            batch.put(db::COL_EXTRA, b"ancient", &block_hash);
            *pending_best_ancient_block = Some(Some(BestAncientBlock {
                hash: *block_hash,
                number: block_number,
            }));
        }
    }

    /// Insert an epoch transition. Provide an epoch number being transitioned to
    /// and epoch transition object.
    ///
    /// The block the transition occurred at should have already been inserted into the chain.
    pub fn insert_epoch_transition(
        &self,
        batch: &mut DBTransaction,
        epoch_num: u64,
        transition: EpochTransition,
    ) {
        let mut transitions = match self.db.key_value().read(db::COL_EXTRA, &epoch_num) {
            Some(existing) => existing,
            None => EpochTransitions {
                number: epoch_num,
                candidates: Vec::with_capacity(1),
            },
        };

        // ensure we don't write any duplicates.
        if transitions
            .candidates
            .iter()
            .find(|c| c.block_hash == transition.block_hash)
            .is_none()
        {
            transitions.candidates.push(transition);
            batch.write(db::COL_EXTRA, &epoch_num, &transitions);
        }
    }

    /// Iterate over all epoch transitions.
    /// This will only return transitions within the canonical chain.
    pub fn epoch_transitions(&self) -> EpochTransitionIter {
        let iter = self
            .db
            .key_value()
            .iter_from_prefix(db::COL_EXTRA, &EPOCH_KEY_PREFIX[..]);
        EpochTransitionIter {
            chain: self,
            prefix_iter: iter,
        }
    }

    /// Get a specific epoch transition by block number and provided block hash.
    pub fn epoch_transition(&self, block_num: u64, block_hash: H256) -> Option<EpochTransition> {
        trace!(target: "blockchain", "Loading epoch transition at block {}, {}",
			block_num, block_hash);

        self.db
            .key_value()
            .read(db::COL_EXTRA, &block_num)
            .and_then(|transitions: EpochTransitions| {
                transitions
                    .candidates
                    .into_iter()
                    .find(|c| c.block_hash == block_hash)
            })
    }

    /// Get the transition to the epoch the given parent hash is part of
    /// or transitions to.
    /// This will give the epoch that any children of this parent belong to.
    ///
    /// The block corresponding the the parent hash must be stored already.
    pub fn epoch_transition_for(&self, parent_hash: H256) -> Option<EpochTransition> {
        // slow path: loop back block by block
        for hash in self.ancestry_iter(parent_hash)? {
            let details = self.block_details(&hash)?;

            // look for transition in database.
            if let Some(transition) = self.epoch_transition(details.number, hash) {
                return Some(transition);
            }

            // canonical hash -> fast breakout:
            // get the last epoch transition up to this block.
            //
            // if `block_hash` is canonical it will only return transitions up to
            // the parent.
            if self.block_hash(details.number)? == hash {
                return self
                    .epoch_transitions()
                    .map(|(_, t)| t)
                    .take_while(|t| t.block_number <= details.number)
                    .last();
            }
        }

        // should never happen as the loop will encounter genesis before concluding.
        None
    }

    /// Write a pending epoch transition by block hash.
    pub fn insert_pending_transition(
        &self,
        batch: &mut DBTransaction,
        hash: H256,
        t: PendingEpochTransition,
    ) {
        batch.write(db::COL_EXTRA, &hash, &t);
    }

    /// Get a pending epoch transition by block hash.
    // TODO: implement removal safely: this can only be done upon finality of a block
    // that _uses_ the pending transition.
    pub fn get_pending_transition(&self, hash: H256) -> Option<PendingEpochTransition> {
        self.db.key_value().read(db::COL_EXTRA, &hash)
    }

    /// Add a child to a given block. Assumes that the block hash is in
    /// the chain and the child's parent is this block.
    ///
    /// Used in snapshots to glue the chunks together at the end.
    pub fn add_child(&self, batch: &mut DBTransaction, block_hash: H256, child_hash: H256) {
        let mut parent_details = self
            .uncommitted_block_details(&block_hash)
            .unwrap_or_else(|| panic!("Invalid block hash: {:?}", block_hash));

        parent_details.children.push(child_hash);

        let mut update = HashMap::new();
        update.insert(block_hash, parent_details);

        let mut write_details = self.block_details.write();
        batch.extend_with_cache(
            db::COL_EXTRA,
            &mut *write_details,
            update,
            CacheUpdatePolicy::Overwrite,
        );

        self.cache_man
            .lock()
            .note_used(CacheId::BlockDetails(block_hash));
    }

    /// Inserts the block into backing cache database.
    /// Expects the block to be valid and already verified.
    /// If the block is already known, does nothing.
    pub fn insert_block(
        &self,
        batch: &mut DBTransaction,
        block: encoded::Block,
        receipts: Vec<Receipt>,
        extras: ExtrasInsert,
    ) -> ImportRoute {
        let parent_hash = block.header_view().parent_hash();
        let best_hash = self.best_block_hash();

        let route = self.tree_route(best_hash, parent_hash).expect("forks are only kept when it has common ancestors; tree route from best to prospective's parent always exists; qed");

        self.insert_block_with_route(batch, block, receipts, route, extras)
    }

    /// Inserts the block into backing cache database with already generated route information.
    /// Expects the block to be valid and already verified and route is tree route information from current best block to new block's parent.
    /// If the block is already known, does nothing.
    pub fn insert_block_with_route(
        &self,
        batch: &mut DBTransaction,
        block: encoded::Block,
        receipts: Vec<Receipt>,
        route: TreeRoute,
        extras: ExtrasInsert,
    ) -> ImportRoute {
        let hash = block.header_view().hash();
        let parent_hash = block.header_view().parent_hash();

        if self.is_known_child(&parent_hash, &hash) {
            return ImportRoute::none();
        }

        assert!(self.pending_best_block.read().is_none());

        let compressed_header = compress(block.header_view().rlp().as_raw(), blocks_swapper());
        let compressed_body = compress(&Self::block_to_body(block.raw()), blocks_swapper());

        // store block in db
        batch.put(db::COL_HEADERS, &hash, &compressed_header);
        batch.put(db::COL_BODIES, &hash, &compressed_body);

        let info = self.block_info(&block.header_view(), route, &extras);

        if let BlockLocation::BranchBecomingCanonChain(ref d) = info.location {
            info!(target: "reorg", "Reorg to {} ({} {} {})",
                Colour::Yellow.bold().paint(format!("#{} {}", info.number, info.hash)),
                Colour::Red.paint(d.retracted.iter().join(" ")),
                Colour::White.paint(format!("#{} {}", self.block_details(&d.ancestor).expect("`ancestor` is in the route; qed").number, d.ancestor)),
                Colour::Green.paint(d.enacted.iter().join(" "))
            );
        }

        self.prepare_update(
            batch,
            ExtrasUpdate {
                block_hashes: self.prepare_block_hashes_update(&info),
                block_details: self.prepare_block_details_update(
                    parent_hash,
                    &info,
                    extras.is_finalized,
                ),
                block_receipts: self.prepare_block_receipts_update(receipts, &info),
                blocks_blooms: self
                    .prepare_block_blooms_update(block.header_view().log_bloom(), &info),
                transactions_addresses: self
                    .prepare_transaction_addresses_update(block.view().transaction_hashes(), &info),
                info: info.clone(),
                block,
            },
            true,
        );

        ImportRoute::from(info)
    }

    /// Get inserted block info which is critical to prepare extras updates.
    fn block_info(
        &self,
        header: &HeaderView,
        route: TreeRoute,
        extras: &ExtrasInsert,
    ) -> BlockInfo {
        let hash = header.hash();
        let number = header.number();
        let parent_hash = header.parent_hash();
        let parent_details = self
            .block_details(&parent_hash)
            .unwrap_or_else(|| panic!("Invalid parent hash: {:?}", parent_hash));

        BlockInfo {
            hash: hash,
            number: number,
            total_difficulty: parent_details.total_difficulty + header.difficulty(),
            location: match extras.fork_choice {
                ForkChoice::New => {
                    // On new best block we need to make sure that all ancestors
                    // are moved to "canon chain"
                    // find the route between old best block and the new one
                    match route.blocks.len() {
                        0 => BlockLocation::CanonChain,
                        _ => {
                            let retracted = route
                                .blocks
                                .iter()
                                .take(route.index)
                                .cloned()
                                .collect::<Vec<_>>()
                                .into_iter()
                                .collect::<Vec<_>>();
                            let enacted = route
                                .blocks
                                .into_iter()
                                .skip(route.index)
                                .collect::<Vec<_>>();
                            BlockLocation::BranchBecomingCanonChain(BranchBecomingCanonChainData {
                                ancestor: route.ancestor,
                                enacted: enacted,
                                retracted: retracted,
                            })
                        }
                    }
                }
                ForkChoice::Old => BlockLocation::Branch,
            },
        }
    }

    /// Mark a block to be considered finalized. Returns `Some(())` if the operation succeeds, and `None` if the block
    /// hash is not found.
    pub fn mark_finalized(&self, batch: &mut DBTransaction, block_hash: H256) -> Option<()> {
        let mut block_details = self.uncommitted_block_details(&block_hash)?;
        block_details.is_finalized = true;

        self.update_block_details(batch, block_hash, block_details);
        Some(())
    }

    /// Prepares extras block detail update.
    fn update_block_details(
        &self,
        batch: &mut DBTransaction,
        block_hash: H256,
        block_details: BlockDetails,
    ) {
        let mut details_map = HashMap::new();
        details_map.insert(block_hash, block_details);

        // We're only updating one existing value. So it shouldn't suffer from cache decoherence problem.
        let mut write_details = self.pending_block_details.write();
        batch.extend_with_cache(
            db::COL_EXTRA,
            &mut *write_details,
            details_map,
            CacheUpdatePolicy::Overwrite,
        );
    }

    /// Prepares extras update.
    fn prepare_update(&self, batch: &mut DBTransaction, update: ExtrasUpdate, is_best: bool) {
        {
            let mut write_receipts = self.block_receipts.write();
            batch.extend_with_cache(
                db::COL_EXTRA,
                &mut *write_receipts,
                update.block_receipts,
                CacheUpdatePolicy::Remove,
            );
        }

        if let Some((block, blooms)) = update.blocks_blooms {
            self.db
                .blooms()
                .insert_blooms(block, blooms.iter())
                .expect("Low level database error when updating blooms. Some issue with disk?");
        }

        // These cached values must be updated last with all four locks taken to avoid
        // cache decoherence
        {
            let mut best_block = self.pending_best_block.write();
            if is_best && update.info.location != BlockLocation::Branch {
                batch.put(db::COL_EXTRA, b"best", &update.info.hash);
                *best_block = Some(BestBlock {
                    total_difficulty: update.info.total_difficulty,
                    header: update.block.decode_header(),
                    block: update.block,
                });
            }

            let mut write_hashes = self.pending_block_hashes.write();
            let mut write_details = self.pending_block_details.write();
            let mut write_txs = self.pending_transaction_addresses.write();

            batch.extend_with_cache(
                db::COL_EXTRA,
                &mut *write_details,
                update.block_details,
                CacheUpdatePolicy::Overwrite,
            );
            batch.extend_with_cache(
                db::COL_EXTRA,
                &mut *write_hashes,
                update.block_hashes,
                CacheUpdatePolicy::Overwrite,
            );
            batch.extend_with_option_cache(
                db::COL_EXTRA,
                &mut *write_txs,
                update.transactions_addresses,
                CacheUpdatePolicy::Overwrite,
            );
        }
    }

    /// Apply pending insertion updates
    pub fn commit(&self) {
        let mut pending_best_ancient_block = self.pending_best_ancient_block.write();
        let mut pending_best_block = self.pending_best_block.write();
        let mut pending_write_hashes = self.pending_block_hashes.write();
        let mut pending_block_details = self.pending_block_details.write();
        let mut pending_write_txs = self.pending_transaction_addresses.write();

        let mut best_block = self.best_block.write();
        let mut best_ancient_block = self.best_ancient_block.write();
        let mut write_block_details = self.block_details.write();
        let mut write_hashes = self.block_hashes.write();
        let mut write_txs = self.transaction_addresses.write();
        // update best ancient block
        if let Some(block_option) = pending_best_ancient_block.take() {
            *best_ancient_block = block_option;
        }
        // update best block
        if let Some(block) = pending_best_block.take() {
            *best_block = block;
        }

        let pending_txs = mem::replace(&mut *pending_write_txs, HashMap::new());
        let (retracted_txs, enacted_txs) = pending_txs
            .into_iter()
            .partition::<HashMap<_, _>, _>(|&(_, ref value)| value.is_none());

        let pending_hashes_keys: Vec<_> = pending_write_hashes.keys().cloned().collect();
        let enacted_txs_keys: Vec<_> = enacted_txs.keys().cloned().collect();
        let pending_block_hashes: Vec<_> = pending_block_details.keys().cloned().collect();

        write_hashes.extend(mem::replace(&mut *pending_write_hashes, HashMap::new()));
        write_txs.extend(
            enacted_txs
                .into_iter()
                .map(|(k, v)| (k, v.expect("Transactions were partitioned; qed"))),
        );
        write_block_details.extend(mem::replace(&mut *pending_block_details, HashMap::new()));

        for hash in retracted_txs.keys() {
            write_txs.remove(hash);
        }

        let mut cache_man = self.cache_man.lock();
        for n in pending_hashes_keys {
            cache_man.note_used(CacheId::BlockHashes(n));
        }

        for hash in enacted_txs_keys {
            cache_man.note_used(CacheId::TransactionAddresses(hash));
        }

        for hash in pending_block_hashes {
            cache_man.note_used(CacheId::BlockDetails(hash));
        }
    }

    /// Iterator that lists `first` and then all of `first`'s ancestors, by hash.
    pub fn ancestry_iter(&self, first: H256) -> Option<AncestryIter> {
        if self.is_known(&first) {
            Some(AncestryIter {
                current: first,
                chain: self,
            })
        } else {
            None
        }
    }

    /// Iterator that lists `first` and then all of `first`'s ancestors, by extended header.
    pub fn ancestry_with_metadata_iter<'a>(&'a self, first: H256) -> AncestryWithMetadataIter {
        AncestryWithMetadataIter {
            current: if self.is_known(&first) {
                first
            } else {
                H256::default() // zero hash
            },
            chain: self,
        }
    }

    /// Given a block's `parent`, find every block header which represents a valid possible uncle.
    pub fn find_uncle_headers(
        &self,
        parent: &H256,
        uncle_generations: usize,
    ) -> Option<Vec<encoded::Header>> {
        self.find_uncle_hashes(parent, uncle_generations).map(|v| {
            v.into_iter()
                .filter_map(|h| self.block_header_data(&h))
                .collect()
        })
    }

    /// Given a block's `parent`, find every block hash which represents a valid possible uncle.
    pub fn find_uncle_hashes(&self, parent: &H256, uncle_generations: usize) -> Option<Vec<H256>> {
        if !self.is_known(parent) {
            return None;
        }

        let mut excluded = HashSet::new();
        let ancestry = self.ancestry_iter(parent.clone())?;

        for a in ancestry.clone().take(uncle_generations) {
            if let Some(uncles) = self.uncle_hashes(&a) {
                excluded.extend(uncles);
                excluded.insert(a);
            } else {
                break;
            }
        }

        let mut ret = Vec::new();
        for a in ancestry.skip(1).take(uncle_generations) {
            if let Some(details) = self.block_details(&a) {
                ret.extend(details.children.iter().filter(|h| !excluded.contains(h)))
            } else {
                break;
            }
        }

        Some(ret)
    }

    /// This function returns modified block hashes.
    fn prepare_block_hashes_update(&self, info: &BlockInfo) -> HashMap<BlockNumber, H256> {
        let mut block_hashes = HashMap::new();

        match info.location {
            BlockLocation::Branch => (),
            BlockLocation::CanonChain => {
                block_hashes.insert(info.number, info.hash);
            }
            BlockLocation::BranchBecomingCanonChain(ref data) => {
                let ancestor_number = self
                    .block_number(&data.ancestor)
                    .expect("Block number of ancestor is always in DB");
                let start_number = ancestor_number + 1;

                for (index, hash) in data.enacted.iter().cloned().enumerate() {
                    block_hashes.insert(start_number + index as BlockNumber, hash);
                }

                block_hashes.insert(info.number, info.hash);
            }
        }

        block_hashes
    }

    /// This function returns modified block details.
    /// Uses the given parent details or attempts to load them from the database.
    fn prepare_block_details_update(
        &self,
        parent_hash: H256,
        info: &BlockInfo,
        is_finalized: bool,
    ) -> HashMap<H256, BlockDetails> {
        // update parent
        let mut parent_details = self
            .uncommitted_block_details(&parent_hash)
            .unwrap_or_else(|| panic!("Invalid parent hash: {:?}", parent_hash));
        parent_details.children.push(info.hash);

        // create current block details.
        let details = BlockDetails {
            number: info.number,
            total_difficulty: info.total_difficulty,
            parent: parent_hash,
            children: vec![],
            is_finalized: is_finalized,
        };

        // write to batch
        let mut block_details = HashMap::new();
        block_details.insert(parent_hash, parent_details);
        block_details.insert(info.hash, details);
        block_details
    }

    /// This function returns modified block receipts.
    fn prepare_block_receipts_update(
        &self,
        receipts: Vec<Receipt>,
        info: &BlockInfo,
    ) -> HashMap<H256, BlockReceipts> {
        let mut block_receipts = HashMap::new();
        block_receipts.insert(info.hash, BlockReceipts::new(receipts));
        block_receipts
    }

    /// This function returns modified transaction addresses.
    fn prepare_transaction_addresses_update(
        &self,
        transaction_hashes: Vec<H256>,
        info: &BlockInfo,
    ) -> HashMap<H256, Option<TransactionAddress>> {
        match info.location {
            BlockLocation::CanonChain => transaction_hashes
                .into_iter()
                .enumerate()
                .map(|(i, tx_hash)| {
                    (
                        tx_hash,
                        Some(TransactionAddress {
                            block_hash: info.hash,
                            index: i,
                        }),
                    )
                })
                .collect(),
            BlockLocation::BranchBecomingCanonChain(ref data) => {
                let addresses = data.enacted.iter().flat_map(|hash| {
                    let body = self
                        .block_body(hash)
                        .expect("Enacted block must be in database.");
                    let hashes = body.transaction_hashes();
                    hashes
                        .into_iter()
                        .enumerate()
                        .map(|(i, tx_hash)| {
                            (
                                tx_hash,
                                Some(TransactionAddress {
                                    block_hash: *hash,
                                    index: i,
                                }),
                            )
                        })
                        .collect::<HashMap<H256, Option<TransactionAddress>>>()
                });

                let current_addresses =
                    transaction_hashes
                        .into_iter()
                        .enumerate()
                        .map(|(i, tx_hash)| {
                            (
                                tx_hash,
                                Some(TransactionAddress {
                                    block_hash: info.hash,
                                    index: i,
                                }),
                            )
                        });

                let retracted = data.retracted.iter().flat_map(|hash| {
                    let body = self
                        .block_body(hash)
                        .expect("Retracted block must be in database.");
                    let hashes = body.transaction_hashes();
                    hashes
                        .into_iter()
                        .map(|hash| (hash, None))
                        .collect::<HashMap<H256, Option<TransactionAddress>>>()
                });

                // The order here is important! Don't remove transaction if it was part of enacted blocks as well.
                retracted
                    .chain(addresses)
                    .chain(current_addresses)
                    .collect()
            }
            BlockLocation::Branch => HashMap::new(),
        }
    }

    /// This functions returns modified blocks blooms.
    ///
    /// To accelerate blooms lookups, blomms are stored in multiple
    /// layers (BLOOM_LEVELS, currently 3).
    /// ChainFilter is responsible for building and rebuilding these layers.
    /// It returns them in HashMap, where values are Blooms and
    /// keys are BloomIndexes. BloomIndex represents bloom location on one
    /// of these layers.
    ///
    /// To reduce number of queries to databse, block blooms are stored
    /// in BlocksBlooms structure which contains info about several
    /// (BLOOM_INDEX_SIZE, currently 16) consecutive blocks blooms.
    ///
    /// Later, BloomIndexer is used to map bloom location on filter layer (BloomIndex)
    /// to bloom location in database (BlocksBloomLocation).
    ///
    fn prepare_block_blooms_update(
        &self,
        log_bloom: Bloom,
        info: &BlockInfo,
    ) -> Option<(u64, Vec<Bloom>)> {
        match info.location {
            BlockLocation::Branch => None,
            BlockLocation::CanonChain => {
                if log_bloom.is_zero() {
                    None
                } else {
                    Some((info.number, vec![log_bloom]))
                }
            }
            BlockLocation::BranchBecomingCanonChain(ref data) => {
                let ancestor_number = self.block_number(&data.ancestor)
					.expect("hash belongs to an ancestor of an inserted block; this branch is only reachable for normal block insertion (non-ancient); ancestors of an inserted block are always available for normal block insertion; block number of an inserted block is always available; qed");
                let start_number = ancestor_number + 1;

                let mut blooms: Vec<Bloom> = data.enacted.iter()
					.map(|hash| self.block_header_data(hash)
						 .expect("hash belongs to an inserted block; block header data of an inserted block is always available; qed"))
					.map(|h| h.log_bloom())
					.collect();

                blooms.push(log_bloom);
                Some((start_number, blooms))
            }
        }
    }

    /// Get best block hash.
    pub fn best_block_hash(&self) -> H256 {
        self.best_block.read().header.hash()
    }

    /// Get best block number.
    pub fn best_block_number(&self) -> BlockNumber {
        self.best_block.read().header.number()
    }

    /// Get best block timestamp.
    pub fn best_block_timestamp(&self) -> u64 {
        self.best_block.read().header.timestamp()
    }

    /// Get best block total difficulty.
    pub fn best_block_total_difficulty(&self) -> U256 {
        self.best_block.read().total_difficulty
    }

    /// Get best block header
    pub fn best_block_header(&self) -> Header {
        self.best_block.read().header.clone()
    }

    /// Get current cache size.
    pub fn cache_size(&self) -> CacheSize {
        CacheSize {
            blocks: self.block_headers.read().heap_size_of_children()
                + self.block_bodies.read().heap_size_of_children(),
            block_details: self.block_details.read().heap_size_of_children(),
            transaction_addresses: self.transaction_addresses.read().heap_size_of_children(),
            block_receipts: self.block_receipts.read().heap_size_of_children(),
        }
    }

    /// Ticks our cache system and throws out any old data.
    pub fn collect_garbage(&self) {
        let current_size = self.cache_size().total();

        let mut block_headers = self.block_headers.write();
        let mut block_bodies = self.block_bodies.write();
        let mut block_details = self.block_details.write();
        let mut block_hashes = self.block_hashes.write();
        let mut transaction_addresses = self.transaction_addresses.write();
        let mut block_receipts = self.block_receipts.write();

        let mut cache_man = self.cache_man.lock();
        cache_man.collect_garbage(current_size, |ids| {
            for id in &ids {
                match *id {
                    CacheId::BlockHeader(ref h) => {
                        block_headers.remove(h);
                    }
                    CacheId::BlockBody(ref h) => {
                        block_bodies.remove(h);
                    }
                    CacheId::BlockDetails(ref h) => {
                        block_details.remove(h);
                    }
                    CacheId::BlockHashes(ref h) => {
                        block_hashes.remove(h);
                    }
                    CacheId::TransactionAddresses(ref h) => {
                        transaction_addresses.remove(h);
                    }
                    CacheId::BlockReceipts(ref h) => {
                        block_receipts.remove(h);
                    }
                }
            }

            block_headers.shrink_to_fit();
            block_bodies.shrink_to_fit();
            block_details.shrink_to_fit();
            block_hashes.shrink_to_fit();
            transaction_addresses.shrink_to_fit();
            block_receipts.shrink_to_fit();

            block_headers.heap_size_of_children()
                + block_bodies.heap_size_of_children()
                + block_details.heap_size_of_children()
                + block_hashes.heap_size_of_children()
                + transaction_addresses.heap_size_of_children()
                + block_receipts.heap_size_of_children()
        });
    }

    /// Create a block body from a block.
    pub fn block_to_body(block: &[u8]) -> Bytes {
        let mut body = RlpStream::new_list(2);
        let block_view = view!(BlockView, block);
        body.append_raw(block_view.transactions_rlp().as_raw(), 1);
        body.append_raw(block_view.uncles_rlp().as_raw(), 1);
        body.out()
    }

    /// Returns general blockchain information
    pub fn chain_info(&self) -> BlockChainInfo {
        // Make sure to call internal methods first to avoid
        // recursive locking of `best_block`.
        let first_block_hash = self.first_block();
        let first_block_number = self.first_block_number().into();
        let genesis_hash = self.genesis_hash();

        // ensure data consistencly by locking everything first
        let best_block = self.best_block.read();
        let best_ancient_block = self.best_ancient_block.read();
        BlockChainInfo {
            total_difficulty: best_block.total_difficulty,
            pending_total_difficulty: best_block.total_difficulty,
            genesis_hash,
            best_block_hash: best_block.header.hash(),
            best_block_number: best_block.header.number(),
            best_block_timestamp: best_block.header.timestamp(),
            first_block_hash,
            first_block_number,
            ancient_block_hash: best_ancient_block.as_ref().map(|b| b.hash),
            ancient_block_number: best_ancient_block.as_ref().map(|b| b.number),
        }
    }
}

#[cfg(test)]
mod tests {
    use super::*;

    use std::iter;

    use crate::generator::{BlockBuilder, BlockGenerator, BlockOptions};
    use common_types::{
        receipt::{Receipt, TransactionOutcome},
        transaction::{Action, Transaction},
    };
    use ethkey::Secret;
    use keccak_hash::keccak;
    use rustc_hex::FromHex;
    use tempdir::TempDir;

    struct TestBlockChainDB {
        _blooms_dir: TempDir,
        _trace_blooms_dir: TempDir,
        blooms: blooms_db::Database,
        trace_blooms: blooms_db::Database,
        key_value: Arc<dyn KeyValueDB>,
    }

    impl BlockChainDB for TestBlockChainDB {
        fn key_value(&self) -> &Arc<dyn KeyValueDB> {
            &self.key_value
        }

        fn blooms(&self) -> &blooms_db::Database {
            &self.blooms
        }

        fn trace_blooms(&self) -> &blooms_db::Database {
            &self.trace_blooms
        }
    }

    /// Creates new test instance of `BlockChainDB`
    pub fn new_db() -> Arc<dyn BlockChainDB> {
        let blooms_dir = TempDir::new("").unwrap();
        let trace_blooms_dir = TempDir::new("").unwrap();

        let db = TestBlockChainDB {
            blooms: blooms_db::Database::open(blooms_dir.path()).unwrap(),
            trace_blooms: blooms_db::Database::open(trace_blooms_dir.path()).unwrap(),
            _blooms_dir: blooms_dir,
            _trace_blooms_dir: trace_blooms_dir,
            key_value: Arc::new(kvdb_memorydb::create(ethcore_db::NUM_COLUMNS.unwrap())),
        };

        Arc::new(db)
    }

    fn new_chain(genesis: encoded::Block, db: Arc<dyn BlockChainDB>) -> BlockChain {
        BlockChain::new(Config::default(), genesis.raw(), db)
    }

    fn insert_block(
        db: &Arc<dyn BlockChainDB>,
        bc: &BlockChain,
        block: encoded::Block,
        receipts: Vec<Receipt>,
    ) -> ImportRoute {
        insert_block_commit(db, bc, block, receipts, true)
    }

    fn insert_block_commit(
        db: &Arc<dyn BlockChainDB>,
        bc: &BlockChain,
        block: encoded::Block,
        receipts: Vec<Receipt>,
        commit: bool,
    ) -> ImportRoute {
        let mut batch = db.key_value().transaction();
        let res = insert_block_batch(&mut batch, bc, block, receipts);
        db.key_value().write(batch).unwrap();
        if commit {
            bc.commit();
        }
        res
    }

    fn insert_block_batch(
        batch: &mut DBTransaction,
        bc: &BlockChain,
        block: encoded::Block,
        receipts: Vec<Receipt>,
    ) -> ImportRoute {
        let fork_choice = {
            let header = block.header_view();
            let parent_hash = header.parent_hash();
            let parent_details = bc
                .uncommitted_block_details(&parent_hash)
                .unwrap_or_else(|| panic!("Invalid parent hash: {:?}", parent_hash));
            let block_total_difficulty = parent_details.total_difficulty + header.difficulty();
            if block_total_difficulty > bc.best_block_total_difficulty() {
                common_types::engines::ForkChoice::New
            } else {
                common_types::engines::ForkChoice::Old
            }
        };

        bc.insert_block(
            batch,
            block,
            receipts,
            ExtrasInsert {
                fork_choice: fork_choice,
                is_finalized: false,
            },
        )
    }

    #[test]
    fn should_cache_best_block() {
        // given
        let genesis = BlockBuilder::genesis();
        let first = genesis.add_block();

        let db = new_db();
        let bc = new_chain(genesis.last().encoded(), db.clone());
        assert_eq!(bc.best_block_number(), 0);

        // when
        insert_block_commit(&db, &bc, first.last().encoded(), vec![], false);
        assert_eq!(bc.best_block_number(), 0);
        bc.commit();
        // NOTE no db.write here (we want to check if best block is cached)

        // then
        assert_eq!(bc.best_block_number(), 1);
        assert!(
            bc.block(&bc.best_block_hash()).is_some(),
            "Best block should be queryable even without DB write."
        );
    }

    #[test]
    fn basic_blockchain_insert() {
        let genesis = BlockBuilder::genesis();
        let first = genesis.add_block();

        let genesis = genesis.last();
        let first = first.last();
        let genesis_hash = genesis.hash();
        let first_hash = first.hash();

        let db = new_db();
        let bc = new_chain(genesis.encoded(), db.clone());

        assert_eq!(bc.genesis_hash(), genesis_hash);
        assert_eq!(bc.best_block_hash(), genesis_hash);
        assert_eq!(bc.block_hash(0), Some(genesis_hash));
        assert_eq!(bc.block_hash(1), None);
        assert_eq!(bc.block_details(&genesis_hash).unwrap().children, vec![]);

        let mut batch = db.key_value().transaction();
        insert_block_batch(&mut batch, &bc, first.encoded(), vec![]);
        db.key_value().write(batch).unwrap();
        bc.commit();

        assert_eq!(bc.block_hash(0), Some(genesis_hash));
        assert_eq!(bc.best_block_number(), 1);
        assert_eq!(bc.best_block_hash(), first_hash);
        assert_eq!(bc.block_hash(1), Some(first_hash));
        assert_eq!(bc.block_details(&first_hash).unwrap().parent, genesis_hash);
        assert_eq!(
            bc.block_details(&genesis_hash).unwrap().children,
            vec![first_hash]
        );
        assert_eq!(bc.block_hash(2), None);
    }

    #[test]
    fn check_ancestry_iter() {
        let genesis = BlockBuilder::genesis();
        let first_10 = genesis.add_blocks(10);
        let generator = BlockGenerator::new(vec![first_10]);

        let db = new_db();
        let bc = new_chain(genesis.last().encoded(), db.clone());

        let mut block_hashes = vec![genesis.last().hash()];
        let mut batch = db.key_value().transaction();
        for block in generator {
            block_hashes.push(block.hash());
            insert_block_batch(&mut batch, &bc, block.encoded(), vec![]);
            bc.commit();
        }
        db.key_value().write(batch).unwrap();

        block_hashes.reverse();

        assert_eq!(
            bc.ancestry_iter(block_hashes[0].clone())
                .unwrap()
                .collect::<Vec<_>>(),
            block_hashes
        );
        assert_eq!(block_hashes.len(), 11);
    }

    #[test]
    fn test_find_uncles() {
        let genesis = BlockBuilder::genesis();
        let b1a = genesis.add_block();
        let b2a = b1a.add_block();
        let b3a = b2a.add_block();
        let b4a = b3a.add_block();
        let b5a = b4a.add_block();

        let b1b = genesis.add_block_with_difficulty(9);
        let b2b = b1a.add_block_with_difficulty(9);
        let b3b = b2a.add_block_with_difficulty(9);
        let b4b = b3a.add_block_with_difficulty(9);
        let b5b = b4a.add_block_with_difficulty(9);

        let uncle_headers = vec![
            b4b.last().header().encoded(),
            b3b.last().header().encoded(),
            b2b.last().header().encoded(),
        ];
        let b4a_hash = b4a.last().hash();

        let generator = BlockGenerator::new(vec![b1a, b1b, b2a, b2b, b3a, b3b, b4a, b4b, b5a, b5b]);

        let db = new_db();
        let bc = new_chain(genesis.last().encoded(), db.clone());

        for b in generator {
            insert_block(&db, &bc, b.encoded(), vec![]);
        }

        assert_eq!(uncle_headers, bc.find_uncle_headers(&b4a_hash, 3).unwrap());
        // TODO: insert block that already includes one of them as an uncle to check it's not allowed.
    }

    fn secret() -> Secret {
        keccak("").into()
    }

    #[test]
    fn test_fork_transaction_addresses() {
        let t1 = Transaction {
            nonce: 0.into(),
            gas_price: 0.into(),
            gas: 100_000.into(),
            action: Action::Create,
            value: 100.into(),
            data: "601080600c6000396000f3006000355415600957005b60203560003555"
                .from_hex()
                .unwrap(),
        }
        .sign(&secret(), None);

        let t1_hash = t1.hash();

        let genesis = BlockBuilder::genesis();
        let b1a = genesis.add_block_with_transactions(iter::once(t1));
        let b1b = genesis.add_block_with_difficulty(9);
        let b2 = b1b.add_block();

        let b1a_hash = b1a.last().hash();
        let b2_hash = b2.last().hash();

        let db = new_db();
        let bc = new_chain(genesis.last().encoded(), db.clone());

        let mut batch = db.key_value().transaction();
        let _ = insert_block_batch(&mut batch, &bc, b1a.last().encoded(), vec![]);
        bc.commit();
        let _ = insert_block_batch(&mut batch, &bc, b1b.last().encoded(), vec![]);
        bc.commit();
        db.key_value().write(batch).unwrap();

        assert_eq!(bc.best_block_hash(), b1a_hash);
        assert_eq!(
            bc.transaction_address(&t1_hash),
            Some(TransactionAddress {
                block_hash: b1a_hash,
                index: 0,
            })
        );

        // now let's make forked chain the canon chain
        let mut batch = db.key_value().transaction();
        let _ = insert_block_batch(&mut batch, &bc, b2.last().encoded(), vec![]);
        bc.commit();
        db.key_value().write(batch).unwrap();

        // Transaction should be retracted
        assert_eq!(bc.best_block_hash(), b2_hash);
        assert_eq!(bc.transaction_address(&t1_hash), None);
    }

    #[test]
    fn test_overwriting_transaction_addresses() {
        let t1 = Transaction {
            nonce: 0.into(),
            gas_price: 0.into(),
            gas: 100_000.into(),
            action: Action::Create,
            value: 100.into(),
            data: "601080600c6000396000f3006000355415600957005b60203560003555"
                .from_hex()
                .unwrap(),
        }
        .sign(&secret(), None);

        let t2 = Transaction {
            nonce: 1.into(),
            gas_price: 0.into(),
            gas: 100_000.into(),
            action: Action::Create,
            value: 100.into(),
            data: "601080600c6000396000f3006000355415600957005b60203560003555"
                .from_hex()
                .unwrap(),
        }
        .sign(&secret(), None);

        let t3 = Transaction {
            nonce: 2.into(),
            gas_price: 0.into(),
            gas: 100_000.into(),
            action: Action::Create,
            value: 100.into(),
            data: "601080600c6000396000f3006000355415600957005b60203560003555"
                .from_hex()
                .unwrap(),
        }
        .sign(&secret(), None);

        let genesis = BlockBuilder::genesis();
        let b1a = genesis.add_block_with_transactions(vec![t1.clone(), t2.clone()]);
        // insert transactions in different order,
        // the block has lower difficulty, so the hash is also different
        let b1b = genesis.add_block_with(|| BlockOptions {
            difficulty: 9.into(),
            transactions: vec![t2.clone(), t1.clone()],
            ..Default::default()
        });
        let b2 = b1b.add_block_with_transactions(iter::once(t3.clone()));

        let b1a_hash = b1a.last().hash();
        let b1b_hash = b1b.last().hash();
        let b2_hash = b2.last().hash();

        let t1_hash = t1.hash();
        let t2_hash = t2.hash();
        let t3_hash = t3.hash();

        let db = new_db();
        let bc = new_chain(genesis.last().encoded(), db.clone());

        let mut batch = db.key_value().transaction();
        let _ = insert_block_batch(&mut batch, &bc, b1a.last().encoded(), vec![]);
        bc.commit();
        let _ = insert_block_batch(&mut batch, &bc, b1b.last().encoded(), vec![]);
        bc.commit();
        db.key_value().write(batch).unwrap();

        assert_eq!(bc.best_block_hash(), b1a_hash);
        assert_eq!(
            bc.transaction_address(&t1_hash),
            Some(TransactionAddress {
                block_hash: b1a_hash,
                index: 0,
            })
        );
        assert_eq!(
            bc.transaction_address(&t2_hash),
            Some(TransactionAddress {
                block_hash: b1a_hash,
                index: 1,
            })
        );

        // now let's make forked chain the canon chain
        let mut batch = db.key_value().transaction();
        let _ = insert_block_batch(&mut batch, &bc, b2.last().encoded(), vec![]);
        bc.commit();
        db.key_value().write(batch).unwrap();

        assert_eq!(bc.best_block_hash(), b2_hash);
        assert_eq!(
            bc.transaction_address(&t1_hash),
            Some(TransactionAddress {
                block_hash: b1b_hash,
                index: 1,
            })
        );
        assert_eq!(
            bc.transaction_address(&t2_hash),
            Some(TransactionAddress {
                block_hash: b1b_hash,
                index: 0,
            })
        );
        assert_eq!(
            bc.transaction_address(&t3_hash),
            Some(TransactionAddress {
                block_hash: b2_hash,
                index: 0,
            })
        );
    }

    #[test]
    fn test_small_fork() {
        let genesis = BlockBuilder::genesis();
        let b1 = genesis.add_block();
        let b2 = b1.add_block();
        let b3a = b2.add_block();
        let b3b = b2.add_block_with_difficulty(9);

        let genesis_hash = genesis.last().hash();
        let b1_hash = b1.last().hash();
        let b2_hash = b2.last().hash();
        let b3a_hash = b3a.last().hash();
        let b3b_hash = b3b.last().hash();

        // b3a is a part of canon chain, whereas b3b is part of sidechain
        let best_block_hash = b3a_hash;

        let db = new_db();
        let bc = new_chain(genesis.last().encoded(), db.clone());

        let mut batch = db.key_value().transaction();
        let ir1 = insert_block_batch(&mut batch, &bc, b1.last().encoded(), vec![]);
        bc.commit();
        let ir2 = insert_block_batch(&mut batch, &bc, b2.last().encoded(), vec![]);
        bc.commit();
        let ir3b = insert_block_batch(&mut batch, &bc, b3b.last().encoded(), vec![]);
        bc.commit();
        db.key_value().write(batch).unwrap();
        assert_eq!(bc.block_hash(3).unwrap(), b3b_hash);
        let mut batch = db.key_value().transaction();
        let ir3a = insert_block_batch(&mut batch, &bc, b3a.last().encoded(), vec![]);
        bc.commit();
        db.key_value().write(batch).unwrap();

        assert_eq!(
            ir1,
            ImportRoute {
                enacted: vec![b1_hash],
                retracted: vec![],
                omitted: vec![],
            }
        );

        assert_eq!(
            ir2,
            ImportRoute {
                enacted: vec![b2_hash],
                retracted: vec![],
                omitted: vec![],
            }
        );

        assert_eq!(
            ir3b,
            ImportRoute {
                enacted: vec![b3b_hash],
                retracted: vec![],
                omitted: vec![],
            }
        );

        assert_eq!(
            ir3a,
            ImportRoute {
                enacted: vec![b3a_hash],
                retracted: vec![b3b_hash],
                omitted: vec![],
            }
        );

        assert_eq!(bc.best_block_hash(), best_block_hash);
        assert_eq!(bc.block_number(&genesis_hash).unwrap(), 0);
        assert_eq!(bc.block_number(&b1_hash).unwrap(), 1);
        assert_eq!(bc.block_number(&b2_hash).unwrap(), 2);
        assert_eq!(bc.block_number(&b3a_hash).unwrap(), 3);
        assert_eq!(bc.block_number(&b3b_hash).unwrap(), 3);

        assert_eq!(bc.block_hash(0).unwrap(), genesis_hash);
        assert_eq!(bc.block_hash(1).unwrap(), b1_hash);
        assert_eq!(bc.block_hash(2).unwrap(), b2_hash);
        assert_eq!(bc.block_hash(3).unwrap(), b3a_hash);

        // test trie route
        let r0_1 = bc.tree_route(genesis_hash, b1_hash).unwrap();
        assert_eq!(r0_1.ancestor, genesis_hash);
        assert_eq!(r0_1.blocks, [b1_hash]);
        assert_eq!(r0_1.index, 0);

        let r0_2 = bc.tree_route(genesis_hash, b2_hash).unwrap();
        assert_eq!(r0_2.ancestor, genesis_hash);
        assert_eq!(r0_2.blocks, [b1_hash, b2_hash]);
        assert_eq!(r0_2.index, 0);

        let r1_3a = bc.tree_route(b1_hash, b3a_hash).unwrap();
        assert_eq!(r1_3a.ancestor, b1_hash);
        assert_eq!(r1_3a.blocks, [b2_hash, b3a_hash]);
        assert_eq!(r1_3a.index, 0);

        let r1_3b = bc.tree_route(b1_hash, b3b_hash).unwrap();
        assert_eq!(r1_3b.ancestor, b1_hash);
        assert_eq!(r1_3b.blocks, [b2_hash, b3b_hash]);
        assert_eq!(r1_3b.index, 0);

        let r3a_3b = bc.tree_route(b3a_hash, b3b_hash).unwrap();
        assert_eq!(r3a_3b.ancestor, b2_hash);
        assert_eq!(r3a_3b.blocks, [b3a_hash, b3b_hash]);
        assert_eq!(r3a_3b.index, 1);

        let r1_0 = bc.tree_route(b1_hash, genesis_hash).unwrap();
        assert_eq!(r1_0.ancestor, genesis_hash);
        assert_eq!(r1_0.blocks, [b1_hash]);
        assert_eq!(r1_0.index, 1);

        let r2_0 = bc.tree_route(b2_hash, genesis_hash).unwrap();
        assert_eq!(r2_0.ancestor, genesis_hash);
        assert_eq!(r2_0.blocks, [b2_hash, b1_hash]);
        assert_eq!(r2_0.index, 2);

        let r3a_1 = bc.tree_route(b3a_hash, b1_hash).unwrap();
        assert_eq!(r3a_1.ancestor, b1_hash);
        assert_eq!(r3a_1.blocks, [b3a_hash, b2_hash]);
        assert_eq!(r3a_1.index, 2);

        let r3b_1 = bc.tree_route(b3b_hash, b1_hash).unwrap();
        assert_eq!(r3b_1.ancestor, b1_hash);
        assert_eq!(r3b_1.blocks, [b3b_hash, b2_hash]);
        assert_eq!(r3b_1.index, 2);

        let r3b_3a = bc.tree_route(b3b_hash, b3a_hash).unwrap();
        assert_eq!(r3b_3a.ancestor, b2_hash);
        assert_eq!(r3b_3a.blocks, [b3b_hash, b3a_hash]);
        assert_eq!(r3b_3a.index, 1);
    }

    #[test]
    fn test_reopen_blockchain_db() {
        let genesis = BlockBuilder::genesis();
        let first = genesis.add_block();
        let genesis_hash = genesis.last().hash();
        let first_hash = first.last().hash();

        let db = new_db();

        {
            let bc = new_chain(genesis.last().encoded(), db.clone());
            assert_eq!(bc.best_block_hash(), genesis_hash);
            let mut batch = db.key_value().transaction();
            insert_block_batch(&mut batch, &bc, first.last().encoded(), vec![]);
            db.key_value().write(batch).unwrap();
            bc.commit();
            assert_eq!(bc.best_block_hash(), first_hash);
        }

        {
            let bc = new_chain(genesis.last().encoded(), db.clone());

            assert_eq!(bc.best_block_hash(), first_hash);
        }
    }

    #[test]
    fn find_transaction_by_hash() {
        let genesis = "f901fcf901f7a00000000000000000000000000000000000000000000000000000000000000000a01dcc4de8dec75d7aab85b567b6ccd41ad312451b948a7413f0a142fd40d49347948888f1f195afa192cfee860698584c030f4c9db1a0af81e09f8c46ca322193edfda764fa7e88e81923f802f1d325ec0b0308ac2cd0a056e81f171bcc55a6ff8345e692c0f86e5b48e01b996cadc001622fb5e363b421a056e81f171bcc55a6ff8345e692c0f86e5b48e01b996cadc001622fb5e363b421b9010000000000000000000000000000000000000000000000000000000000000000000000000000000000000000000000000000000000000000000000000000000000000000000000000000000000000000000000000000000000000000000000000000000000000000000000000000000000000000000000000000000000000000000000000000000000000000000000000000000000000000000000000000000000000000000000000000000000000000000000000000000000000000000000000000000000000000000000000000000000000000000000000000000000000000000000000000000000000000000000000000000000000000000000000000000000830200008083023e38808454c98c8142a056e81f171bcc55a6ff8345e692c0f86e5b48e01b996cadc001622fb5e363b421880102030405060708c0c0".from_hex().unwrap();
        let b1 = "f904a8f901faa0ce1f26f798dd03c8782d63b3e42e79a64eaea5694ea686ac5d7ce3df5171d1aea01dcc4de8dec75d7aab85b567b6ccd41ad312451b948a7413f0a142fd40d49347948888f1f195afa192cfee860698584c030f4c9db1a0a65c2364cd0f1542d761823dc0109c6b072f14c20459598c5455c274601438f4a070616ebd7ad2ed6fb7860cf7e9df00163842351c38a87cac2c1cb193895035a2a05c5b4fc43c2d45787f54e1ae7d27afdb4ad16dfc567c5692070d5c4556e0b1d7b9010000000000000000000000000000000000000000000000000000000000000000000000000000000000000000000000000000000000000000000000000000000000000000000000000000000000000000000000000000000000000000000000000000000000000000000000000000000000000000000000000000000000000000000000000000000000000000000000000000000000000000000000000000000000000000000000000000000000000000000000000000000000000000000000000000000000000000000000000000000000000000000000000000000000000000000000000000000000000000000000000000000000000000000000000000000000830200000183023ec683021536845685109780a029f07836e4e59229b3a065913afc27702642c683bba689910b2b2fd45db310d3888957e6d004a31802f902a7f85f800a8255f094aaaf5374fce5edbc8e2a8697c15331677e6ebf0b0a801ca0575da4e21b66fa764be5f74da9389e67693d066fb0d1312e19e17e501da00ecda06baf5a5327595f6619dfc2fcb3f2e6fb410b5810af3cb52d0e7508038e91a188f85f010a82520894bbbf5374fce5edbc8e2a8697c15331677e6ebf0b0a801ba04fa966bf34b93abc1bcd665554b7f316b50f928477b50be0f3285ead29d18c5ba017bba0eeec1625ab433746955e125d46d80b7fdc97386c51266f842d8e02192ef85f020a82520894bbbf5374fce5edbc8e2a8697c15331677e6ebf0b0a801ca004377418ae981cc32b1312b4a427a1d69a821b28db8584f5f2bd8c6d42458adaa053a1dba1af177fac92f3b6af0a9fa46a22adf56e686c93794b6a012bf254abf5f85f030a82520894bbbf5374fce5edbc8e2a8697c15331677e6ebf0b0a801ca04fe13febd28a05f4fcb2f451d7ddc2dda56486d9f8c79a62b0ba4da775122615a0651b2382dd402df9ebc27f8cb4b2e0f3cea68dda2dca0ee9603608f0b6f51668f85f040a82520894bbbf5374fce5edbc8e2a8697c15331677e6ebf0b0a801ba078e6a0ba086a08f8450e208a399bb2f2d2a0d984acd2517c7c7df66ccfab567da013254002cd45a97fac049ae00afbc43ed0d9961d0c56a3b2382c80ce41c198ddf85f050a82520894bbbf5374fce5edbc8e2a8697c15331677e6ebf0b0a801ba0a7174d8f43ea71c8e3ca9477691add8d80ac8e0ed89d8d8b572041eef81f4a54a0534ea2e28ec4da3b5b944b18c51ec84a5cf35f5b3343c5fb86521fd2d388f506f85f060a82520894bbbf5374fce5edbc8e2a8697c15331677e6ebf0b0a801ba034bd04065833536a10c77ee2a43a5371bc6d34837088b861dd9d4b7f44074b59a078807715786a13876d3455716a6b9cb2186b7a4887a5c31160fc877454958616c0".from_hex().unwrap();
        let b1_hash: H256 =
            "f53f268d23a71e85c7d6d83a9504298712b84c1a2ba220441c86eeda0bf0b6e3".into();

        let db = new_db();
        let bc = new_chain(encoded::Block::new(genesis), db.clone());
        let mut batch = db.key_value().transaction();
        insert_block_batch(&mut batch, &bc, encoded::Block::new(b1), vec![]);
        db.key_value().write(batch).unwrap();
        bc.commit();

        let transactions = bc.transactions(&b1_hash).unwrap();
        assert_eq!(transactions.len(), 7);
        for t in transactions {
            assert_eq!(
                bc.transaction(&bc.transaction_address(&t.hash()).unwrap())
                    .unwrap(),
                t
            );
        }
    }

    #[test]
    fn test_logs() {
        let t1 = Transaction {
            nonce: 0.into(),
            gas_price: 0.into(),
            gas: 100_000.into(),
            action: Action::Create,
            value: 101.into(),
            data: "601080600c6000396000f3006000355415600957005b60203560003555"
                .from_hex()
                .unwrap(),
        }
        .sign(&secret(), None);
        let t2 = Transaction {
            nonce: 0.into(),
            gas_price: 0.into(),
            gas: 100_000.into(),
            action: Action::Create,
            value: 102.into(),
            data: "601080600c6000396000f3006000355415600957005b60203560003555"
                .from_hex()
                .unwrap(),
        }
        .sign(&secret(), None);
        let t3 = Transaction {
            nonce: 0.into(),
            gas_price: 0.into(),
            gas: 100_000.into(),
            action: Action::Create,
            value: 103.into(),
            data: "601080600c6000396000f3006000355415600957005b60203560003555"
                .from_hex()
                .unwrap(),
        }
        .sign(&secret(), None);
        let t4 = Transaction {
            nonce: 0.into(),
            gas_price: 0.into(),
            gas: 100_000.into(),
            action: Action::Create,
            value: 104.into(),
            data: "601080600c6000396000f3006000355415600957005b60203560003555"
                .from_hex()
                .unwrap(),
        }
        .sign(&secret(), None);
        let tx_hash1 = t1.hash();
        let tx_hash2 = t2.hash();
        let tx_hash3 = t3.hash();
        let tx_hash4 = t4.hash();

        let genesis = BlockBuilder::genesis();
        let b1 = genesis.add_block_with_transactions(vec![t1, t2]);
        let b2 = b1.add_block_with_transactions(iter::once(t3));
        let b3 = genesis.add_block_with(|| BlockOptions {
            transactions: vec![t4.clone()],
            difficulty: U256::from(9),
            ..Default::default()
        }); // Branch block
        let b1_hash = b1.last().hash();
        let b1_number = b1.last().number();
        let b2_hash = b2.last().hash();
        let b2_number = b2.last().number();
        let b3_hash = b3.last().hash();
        let b3_number = b3.last().number();

        let db = new_db();
        let bc = new_chain(genesis.last().encoded(), db.clone());
        insert_block(
            &db,
            &bc,
            b1.last().encoded(),
            vec![
                Receipt {
                    outcome: TransactionOutcome::StateRoot(H256::default()),
                    gas_used: 10_000.into(),
                    log_bloom: Default::default(),
                    logs: vec![
                        LogEntry {
                            address: Default::default(),
                            topics: vec![],
                            data: vec![1],
                        },
                        LogEntry {
                            address: Default::default(),
                            topics: vec![],
                            data: vec![2],
                        },
                    ],
                },
                Receipt {
                    outcome: TransactionOutcome::StateRoot(H256::default()),
                    gas_used: 10_000.into(),
                    log_bloom: Default::default(),
                    logs: vec![LogEntry {
                        address: Default::default(),
                        topics: vec![],
                        data: vec![3],
                    }],
                },
            ],
        );
        insert_block(
            &db,
            &bc,
            b2.last().encoded(),
            vec![Receipt {
                outcome: TransactionOutcome::StateRoot(H256::default()),
                gas_used: 10_000.into(),
                log_bloom: Default::default(),
                logs: vec![LogEntry {
                    address: Default::default(),
                    topics: vec![],
                    data: vec![4],
                }],
            }],
        );
        insert_block(
            &db,
            &bc,
            b3.last().encoded(),
            vec![Receipt {
                outcome: TransactionOutcome::StateRoot(H256::default()),
                gas_used: 10_000.into(),
                log_bloom: Default::default(),
                logs: vec![LogEntry {
                    address: Default::default(),
                    topics: vec![],
                    data: vec![5],
                }],
            }],
        );

        // when
        let logs1 = bc.logs(vec![b1_hash, b2_hash], |_| true, None);
        let logs2 = bc.logs(vec![b1_hash, b2_hash], |_| true, Some(1));
        let logs3 = bc.logs(vec![b3_hash], |_| true, None);

        // then
        assert_eq!(
            logs1,
            vec![
                LocalizedLogEntry {
                    entry: LogEntry {
                        address: Default::default(),
                        topics: vec![],
                        data: vec![1]
                    },
                    block_hash: b1_hash,
                    block_number: b1_number,
                    transaction_hash: tx_hash1,
                    transaction_index: 0,
                    transaction_log_index: 0,
                    log_index: 0,
                },
                LocalizedLogEntry {
                    entry: LogEntry {
                        address: Default::default(),
                        topics: vec![],
                        data: vec![2]
                    },
                    block_hash: b1_hash,
                    block_number: b1_number,
                    transaction_hash: tx_hash1,
                    transaction_index: 0,
                    transaction_log_index: 1,
                    log_index: 1,
                },
                LocalizedLogEntry {
                    entry: LogEntry {
                        address: Default::default(),
                        topics: vec![],
                        data: vec![3]
                    },
                    block_hash: b1_hash,
                    block_number: b1_number,
                    transaction_hash: tx_hash2,
                    transaction_index: 1,
                    transaction_log_index: 0,
                    log_index: 2,
                },
                LocalizedLogEntry {
                    entry: LogEntry {
                        address: Default::default(),
                        topics: vec![],
                        data: vec![4]
                    },
                    block_hash: b2_hash,
                    block_number: b2_number,
                    transaction_hash: tx_hash3,
                    transaction_index: 0,
                    transaction_log_index: 0,
                    log_index: 0,
                }
            ]
        );
        assert_eq!(
            logs2,
            vec![LocalizedLogEntry {
                entry: LogEntry {
                    address: Default::default(),
                    topics: vec![],
                    data: vec![4]
                },
                block_hash: b2_hash,
                block_number: b2_number,
                transaction_hash: tx_hash3,
                transaction_index: 0,
                transaction_log_index: 0,
                log_index: 0,
            }]
        );
        assert_eq!(
            logs3,
            vec![LocalizedLogEntry {
                entry: LogEntry {
                    address: Default::default(),
                    topics: vec![],
                    data: vec![5]
                },
                block_hash: b3_hash,
                block_number: b3_number,
                transaction_hash: tx_hash4,
                transaction_index: 0,
                transaction_log_index: 0,
                log_index: 0,
            }]
        );
    }

    #[test]
    fn test_bloom_filter_simple() {
        let bloom_b1: Bloom = "00000020000000000000000000000000000000000000000002000000000000000000000000000000020000000000000000000000000000000000000000000000000000000000000000000000000000010000000000000000000000000000000000000000000000000000000000000000000000000000000000000000000000000000000000000000040000000000000010000000000000000000000000000000000000000000000000000000000000000000000000000000000000000000000000000000000000000000000000000000000000000000000000000000000000000000000000000000000000000000000008000400000000000000000000002000".into();

        let bloom_b2: Bloom = "00000000000000000000000000000000000000000000020000001000000000000000000000000000000000000000000000000000000000000000000000000000100000000000000000008000000000000000000000000000000000040000000000000000000000000000000000000000000000000000000000000000000000800000000000000000000000000000000000000000000000000000000000008000000000000000000000000000000000000000000000000000000000000000000000000000000000000002000000000000000000040000000000000000000000000000000000000000000000000000000000000000000000000000000000000000".into();

        let bloom_ba: Bloom = "00000000000000000000000000000000000000000000020000000800000000000000000000000000000000000000000000000000000000000000000000000000100000000000000000008000000000000000000000000000000000040000000000000000000000000000000000000000000000000000000000000000000000800000000000000000000000000000000000000000000000000000000000008000000000000000000000000000000000000000000000000000000000000000000000000000000000000002000000000000000000040000000000000000000000000000000000000000000000000000000000000000000000000000000000000000".into();

        let genesis = BlockBuilder::genesis();
        let b1 = genesis.add_block_with(|| BlockOptions {
            bloom: bloom_b1.clone(),
            difficulty: 9.into(),
            ..Default::default()
        });
        let b2 = b1.add_block_with_bloom(bloom_b2);
        let b3 = b2.add_block_with_bloom(bloom_ba);

        let b1a = genesis.add_block_with_bloom(bloom_ba);
        let b2a = b1a.add_block_with_bloom(bloom_ba);

        let db = new_db();
        let bc = new_chain(genesis.last().encoded(), db.clone());

        let blocks_b1 = bc.blocks_with_bloom(Some(&bloom_b1), 0, 5);
        let blocks_b2 = bc.blocks_with_bloom(Some(&bloom_b2), 0, 5);
        assert!(blocks_b1.is_empty());
        assert!(blocks_b2.is_empty());

        insert_block(&db, &bc, b1.last().encoded(), vec![]);
        let blocks_b1 = bc.blocks_with_bloom(Some(&bloom_b1), 0, 5);
        let blocks_b2 = bc.blocks_with_bloom(Some(&bloom_b2), 0, 5);
        assert_eq!(blocks_b1, vec![1]);
        assert!(blocks_b2.is_empty());

        insert_block(&db, &bc, b2.last().encoded(), vec![]);
        let blocks_b1 = bc.blocks_with_bloom(Some(&bloom_b1), 0, 5);
        let blocks_b2 = bc.blocks_with_bloom(Some(&bloom_b2), 0, 5);
        assert_eq!(blocks_b1, vec![1]);
        assert_eq!(blocks_b2, vec![2]);

        // hasn't been forked yet
        insert_block(&db, &bc, b1a.last().encoded(), vec![]);
        let blocks_b1 = bc.blocks_with_bloom(Some(&bloom_b1), 0, 5);
        let blocks_b2 = bc.blocks_with_bloom(Some(&bloom_b2), 0, 5);
        let blocks_ba = bc.blocks_with_bloom(Some(&bloom_ba), 0, 5);
        assert_eq!(blocks_b1, vec![1]);
        assert_eq!(blocks_b2, vec![2]);
        assert!(blocks_ba.is_empty());

        // fork has happend
        insert_block(&db, &bc, b2a.last().encoded(), vec![]);
        let blocks_b1 = bc.blocks_with_bloom(Some(&bloom_b1), 0, 5);
        let blocks_b2 = bc.blocks_with_bloom(Some(&bloom_b2), 0, 5);
        let blocks_ba = bc.blocks_with_bloom(Some(&bloom_ba), 0, 5);
        assert!(blocks_b1.is_empty());
        assert!(blocks_b2.is_empty());
        assert_eq!(blocks_ba, vec![1, 2]);

        // fork back
        insert_block(&db, &bc, b3.last().encoded(), vec![]);
        let blocks_b1 = bc.blocks_with_bloom(Some(&bloom_b1), 0, 5);
        let blocks_b2 = bc.blocks_with_bloom(Some(&bloom_b2), 0, 5);
        let blocks_ba = bc.blocks_with_bloom(Some(&bloom_ba), 0, 5);
        assert_eq!(blocks_b1, vec![1]);
        assert_eq!(blocks_b2, vec![2]);
        assert_eq!(blocks_ba, vec![3]);
    }

    #[test]
    fn test_insert_unordered() {
        let bloom_b1: Bloom = "00000020000000000000000000000000000000000000000002000000000000000000000000000000020000000000000000000000000000000000000000000000000000000000000000000000000000010000000000000000000000000000000000000000000000000000000000000000000000000000000000000000000000000000000000000000040000000000000010000000000000000000000000000000000000000000000000000000000000000000000000000000000000000000000000000000000000000000000000000000000000000000000000000000000000000000000000000000000000000000000008000400000000000000000000002000".into();

        let bloom_b2: Bloom = "00000000000000000000000000000000000000000000020000001000000000000000000000000000000000000000000000000000000000000000000000000000100000000000000000008000000000000000000000000000000000040000000000000000000000000000000000000000000000000000000000000000000000800000000000000000000000000000000000000000000000000000000000008000000000000000000000000000000000000000000000000000000000000000000000000000000000000002000000000000000000040000000000000000000000000000000000000000000000000000000000000000000000000000000000000000".into();

        let bloom_b3: Bloom = "00000000000000000000000000000000000000000000020000000800000000000000000000000000000000000000000000000000000000000000000000000000100000000000000000008000000000000000000000000000000000040000000000000000000000000000000000000000000000000000000000000000000000800000000000000000000000000000000000000000000000000000000000008000000000000000000000000000000000000000000000000000000000000000000000000000000000000002000000000000000000040000000000000000000000000000000000000000000000000000000000000000000000000000000000000000".into();

        let genesis = BlockBuilder::genesis();
        let b1 = genesis.add_block_with_bloom(bloom_b1);
        let b2 = b1.add_block_with_bloom(bloom_b2);
        let b3 = b2.add_block_with_bloom(bloom_b3);
        let b1_total_difficulty = genesis.last().difficulty() + b1.last().difficulty();

        let db = new_db();
        let bc = new_chain(genesis.last().encoded(), db.clone());
        let mut batch = db.key_value().transaction();
        bc.insert_unordered_block(
            &mut batch,
            b2.last().encoded(),
            vec![],
            Some(b1_total_difficulty),
            false,
            false,
        );
        bc.commit();
        bc.insert_unordered_block(&mut batch, b3.last().encoded(), vec![], None, true, false);
        bc.commit();
        bc.insert_unordered_block(&mut batch, b1.last().encoded(), vec![], None, false, false);
        bc.commit();
        db.key_value().write(batch).unwrap();

        assert_eq!(bc.best_block_hash(), b3.last().hash());
        assert_eq!(bc.block_hash(1).unwrap(), b1.last().hash());
        assert_eq!(bc.block_hash(2).unwrap(), b2.last().hash());
        assert_eq!(bc.block_hash(3).unwrap(), b3.last().hash());

        let blocks_b1 = bc.blocks_with_bloom(Some(&bloom_b1), 0, 3);
        let blocks_b2 = bc.blocks_with_bloom(Some(&bloom_b2), 0, 3);
        let blocks_b3 = bc.blocks_with_bloom(Some(&bloom_b3), 0, 3);

        assert_eq!(blocks_b1, vec![1]);
        assert_eq!(blocks_b2, vec![2]);
        assert_eq!(blocks_b3, vec![3]);
    }

    #[test]
    fn test_best_block_update() {
        let genesis = BlockBuilder::genesis();
        let next_5 = genesis.add_blocks(5);
        let uncle = genesis.add_block_with_difficulty(9);
        let generator = BlockGenerator::new(iter::once(next_5));

        let db = new_db();
        {
            let bc = new_chain(genesis.last().encoded(), db.clone());

            let mut batch = db.key_value().transaction();
            // create a longer fork
            for block in generator {
                insert_block_batch(&mut batch, &bc, block.encoded(), vec![]);
                bc.commit();
            }

            assert_eq!(bc.best_block_number(), 5);
            insert_block_batch(&mut batch, &bc, uncle.last().encoded(), vec![]);
            db.key_value().write(batch).unwrap();
            bc.commit();
        }

        // re-loading the blockchain should load the correct best block.
        let bc = new_chain(genesis.last().encoded(), db);
        assert_eq!(bc.best_block_number(), 5);
    }

    #[test]
    fn epoch_transitions_iter() {
        use common_types::engines::epoch::Transition as EpochTransition;

        let genesis = BlockBuilder::genesis();
        let next_5 = genesis.add_blocks(5);
        let uncle = genesis.add_block_with_difficulty(9);
        let generator = BlockGenerator::new(iter::once(next_5));

        let db = new_db();
        {
            let bc = new_chain(genesis.last().encoded(), db.clone());

            let mut batch = db.key_value().transaction();
            // create a longer fork
            for (i, block) in generator.into_iter().enumerate() {
                insert_block_batch(&mut batch, &bc, block.encoded(), vec![]);
                bc.insert_epoch_transition(
                    &mut batch,
                    i as u64,
                    EpochTransition {
                        block_hash: block.hash(),
                        block_number: i as u64 + 1,
                        proof: vec![],
                    },
                );
                bc.commit();
            }

            assert_eq!(bc.best_block_number(), 5);

            insert_block_batch(&mut batch, &bc, uncle.last().encoded(), vec![]);
            bc.insert_epoch_transition(
                &mut batch,
                999,
                EpochTransition {
                    block_hash: uncle.last().hash(),
                    block_number: 1,
                    proof: vec![],
                },
            );

            db.key_value().write(batch).unwrap();
            bc.commit();

            // epoch 999 not in canonical chain.
            assert_eq!(
                bc.epoch_transitions().map(|(i, _)| i).collect::<Vec<_>>(),
                vec![0, 1, 2, 3, 4]
            );
        }

        // re-loading the blockchain should load the correct best block.
        let bc = new_chain(genesis.last().encoded(), db);

        assert_eq!(bc.best_block_number(), 5);
        assert_eq!(
            bc.epoch_transitions().map(|(i, _)| i).collect::<Vec<_>>(),
            vec![0, 1, 2, 3, 4]
        );
    }

    #[test]
    fn epoch_transition_for() {
        use common_types::engines::epoch::Transition as EpochTransition;

        let genesis = BlockBuilder::genesis();
        let fork_7 = genesis.add_blocks_with(7, || BlockOptions {
            difficulty: 9.into(),
            ..Default::default()
        });
        let next_10 = genesis.add_blocks(10);
        let fork_generator = BlockGenerator::new(iter::once(fork_7));
        let next_generator = BlockGenerator::new(iter::once(next_10));

        let db = new_db();

        let bc = new_chain(genesis.last().encoded(), db.clone());

        let mut batch = db.key_value().transaction();
        bc.insert_epoch_transition(
            &mut batch,
            0,
            EpochTransition {
                block_hash: bc.genesis_hash(),
                block_number: 0,
                proof: vec![],
            },
        );
        db.key_value().write(batch).unwrap();

        // set up a chain where we have a canonical chain of 10 blocks
        // and a non-canonical fork of 8 from genesis.
        let fork_hash = {
            for block in fork_generator {
                insert_block(&db, &bc, block.encoded(), vec![]);
            }

            assert_eq!(bc.best_block_number(), 7);
            bc.chain_info().best_block_hash
        };

        for block in next_generator {
            insert_block(&db, &bc, block.encoded(), vec![]);
        }

        assert_eq!(bc.best_block_number(), 10);

        let mut batch = db.key_value().transaction();
        bc.insert_epoch_transition(
            &mut batch,
            4,
            EpochTransition {
                block_hash: bc.block_hash(4).unwrap(),
                block_number: 4,
                proof: vec![],
            },
        );
        db.key_value().write(batch).unwrap();

        // blocks where the parent is one of the first 4 will be part of genesis epoch.
        for i in 0..4 {
            let hash = bc.block_hash(i).unwrap();
            assert_eq!(bc.epoch_transition_for(hash).unwrap().block_number, 0);
        }

        // blocks where the parent is the transition at 4 or after will be
        // part of that epoch.
        for i in 4..11 {
            let hash = bc.block_hash(i).unwrap();
            assert_eq!(bc.epoch_transition_for(hash).unwrap().block_number, 4);
        }

        let fork_hashes = bc.ancestry_iter(fork_hash).unwrap().collect::<Vec<_>>();
        assert_eq!(fork_hashes.len(), 8);

        // non-canonical fork blocks should all have genesis transition
        for fork_hash in fork_hashes {
            assert_eq!(bc.epoch_transition_for(fork_hash).unwrap().block_number, 0);
        }
    }

    #[test]
    fn tree_rout_with_finalization() {
        let genesis = BlockBuilder::genesis();
        let a = genesis.add_block();
        // First branch
        let a1 = a.add_block_with_random_transactions();
        let a2 = a1.add_block_with_random_transactions();
        let a3 = a2.add_block_with_random_transactions();
        // Second branch
        let b1 = a.add_block_with_random_transactions();
        let b2 = b1.add_block_with_random_transactions();

        let a_hash = a.last().hash();
        let a1_hash = a1.last().hash();
        let a2_hash = a2.last().hash();
        let a3_hash = a3.last().hash();
        let b2_hash = b2.last().hash();

        let bootstrap_chain = |blocks: Vec<&BlockBuilder>| {
            let db = new_db();
            let bc = new_chain(genesis.last().encoded(), db.clone());
            let mut batch = db.key_value().transaction();
            for block in blocks {
                insert_block_batch(&mut batch, &bc, block.last().encoded(), vec![]);
                bc.commit();
            }
            db.key_value().write(batch).unwrap();
            (db, bc)
        };

        let mark_finalized = |block_hash: H256, db: &Arc<dyn BlockChainDB>, bc: &BlockChain| {
            let mut batch = db.key_value().transaction();
            bc.mark_finalized(&mut batch, block_hash).unwrap();
            bc.commit();
            db.key_value().write(batch).unwrap();
        };

        // Case 1: fork, with finalized common ancestor
        {
            let (db, bc) = bootstrap_chain(vec![&a, &a1, &a2, &a3, &b1, &b2]);
            assert_eq!(bc.best_block_hash(), a3_hash);
            assert_eq!(bc.block_hash(2).unwrap(), a1_hash);

            mark_finalized(a_hash, &db, &bc);
            assert!(
                !bc.tree_route(a3_hash, b2_hash)
                    .unwrap()
                    .is_from_route_finalized
            );
            assert!(
                !bc.tree_route(b2_hash, a3_hash)
                    .unwrap()
                    .is_from_route_finalized
            );
        }

        // Case 2: fork with a finalized block on a branch
        {
            let (db, bc) = bootstrap_chain(vec![&a, &a1, &a2, &a3, &b1, &b2]);
            assert_eq!(bc.best_block_hash(), a3_hash);
            assert_eq!(bc.block_hash(2).unwrap(), a1_hash);

            mark_finalized(a2_hash, &db, &bc);
            assert!(
                bc.tree_route(a3_hash, b2_hash)
                    .unwrap()
                    .is_from_route_finalized
            );
            assert!(
                !bc.tree_route(b2_hash, a3_hash)
                    .unwrap()
                    .is_from_route_finalized
            );
        }

        // Case 3: no-fork, with a finalized block
        {
            let (db, bc) = bootstrap_chain(vec![&a, &a1, &a2]);
            assert_eq!(bc.best_block_hash(), a2_hash);

            mark_finalized(a1_hash, &db, &bc);
            assert!(
                !bc.tree_route(a1_hash, a2_hash)
                    .unwrap()
                    .is_from_route_finalized
            );
            assert!(
                !bc.tree_route(a2_hash, a1_hash)
                    .unwrap()
                    .is_from_route_finalized
            );
        }
    }
}<|MERGE_RESOLUTION|>--- conflicted
+++ resolved
@@ -650,44 +650,6 @@
         };
 
         // load best block
-<<<<<<< HEAD
-        let best_block_hash = match bc
-            .db
-            .key_value()
-            .get(db::COL_EXTRA, b"best")
-            .expect("Low-level database error when fetching 'best' block. Some issue with disk?")
-        {
-            Some(best) => H256::from_slice(&best),
-            None => {
-                // best block does not exist
-                // we need to insert genesis into the cache
-                let block = view!(BlockView, genesis);
-                let header = block.header_view();
-                let hash = block.hash();
-
-                let details = BlockDetails {
-                    number: header.number(),
-                    total_difficulty: header.difficulty(),
-                    parent: header.parent_hash(),
-                    children: vec![],
-                    is_finalized: false,
-                };
-
-                let mut batch = DBTransaction::new();
-                batch.put(db::COL_HEADERS, &hash, block.header_rlp().as_raw());
-                batch.put(db::COL_BODIES, &hash, &Self::block_to_body(genesis));
-
-                batch.write(db::COL_EXTRA, &hash, &details);
-                batch.write(db::COL_EXTRA, &header.number(), &hash);
-
-                batch.put(db::COL_EXTRA, b"best", &hash);
-                bc.db.key_value().write(batch).expect(
-                    "Low level database error when fetching 'best' block. Some issue with disk?",
-                );
-                hash
-            }
-        };
-=======
         let best_block_hash =
             match bc.db.key_value().get(db::COL_EXTRA, b"best").expect(
                 "Low-level database error when fetching 'best' block. Some issue with disk?",
@@ -722,7 +684,6 @@
                     hash
                 }
             };
->>>>>>> 8dda4936
 
         {
             // Fetch best block details
